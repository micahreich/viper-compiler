use core::panic;
use std::iter::zip;

use crate::types::*;

const N_SPACES_ASM_INDENTATION: usize = 2;

// Helper functions for simplifying common x86/stack behaviors
fn format_vtable_label(method_name: &String, method_class_owner_name: &String) -> String {
    format!("__{method_class_owner_name}_{method_name}")
}

fn format_stringified_heap_name(name: &String) -> String {
    format!("__{name}_heapobj_string")
}

fn place_args_in_rdi_rsi(instr_vec: &mut Vec<Instr>, rdi: Val, rsi: Val) {
    instr_vec.extend(vec![
        Instr::IMov(Val::Reg(Reg::RDI), rdi),
        Instr::IMov(Val::Reg(Reg::RSI), rsi),
    ]);
}

/// Push the value of a register to the stack at the given offset from RBP and return the new offset
fn push_reg_to_stack(instr_vec: &mut Vec<Instr>, rbp_offset: i32, reg: Reg) -> i32 {
    let new_rbp_offset = rbp_offset - SIZE_OF_DWORD;

    instr_vec.push(Instr::IMov(
        Val::RegOffset(Reg::RBP, new_rbp_offset),
        Val::Reg(reg),
    ));

    new_rbp_offset
}

/// Push an immediate value to the stack at the given offset from RBP and return the new offset
fn push_val_to_stack(instr_vec: &mut Vec<Instr>, rbp_offset: i32, val: i32) -> i32 {
    let new_rbp_offset = rbp_offset - SIZE_OF_DWORD;

    instr_vec.push(Instr::IMov(
        Val::RegOffset(Reg::RBP, new_rbp_offset),
        Val::Imm(val),
    ));

    new_rbp_offset
}

/// Push RBX to the RBX mini-stack at the given offset from RBP and return the new offset
fn push_rbx_to_stack(instr_vec: &mut Vec<Instr>, rbx_offset: i32) -> i32 {
    let new_rbx_offset = rbx_offset - SIZE_OF_DWORD;

    instr_vec.push(Instr::IMov(
        Val::RegOffset(Reg::RBP, new_rbx_offset),
        Val::Reg(Reg::RBX),
    ));

    new_rbx_offset
}

/// Pop RBX from the RBX mini-stack at the given offset from RBP and return the new offset
fn pop_rbx_from_stack(instr_vec: &mut Vec<Instr>, rbx_offset: i32) -> i32 {
    let new_rbx_offset = rbx_offset + SIZE_OF_DWORD;

    instr_vec.push(Instr::IMov(
        Val::Reg(Reg::RBX),
        Val::RegOffset(Reg::RBP, rbx_offset),
    ));

    new_rbx_offset
}

/// Set the carry forward assignment value in RBX to the given value
fn set_carry_forward(instr_vec: &mut Vec<Instr>, val: bool) {
    instr_vec.push(Instr::IMov(Val::Reg(Reg::RBX), Val::Imm(i32::from(val))));
}

/// Push RBX to the stack and set the carry forward assignment value in RBX to the given value
fn push_rbx_and_set_carry_forward(instr_vec: &mut Vec<Instr>, rbx_offset: i32, val: bool) -> i32 {
    let new_rbx_offset = push_rbx_to_stack(instr_vec, rbx_offset);
    set_carry_forward(instr_vec, val);

    new_rbx_offset
}

/// Round a positive integer up to the next multiple of 16
fn round_up_to_next_multiple_of_16(n: i32) -> i32 {
    println!("Rounding up: {} to {}", n, (n + 15) & !15);
    (n + 15) & !15
}

/// Compute the amount of stack space needed to evaluate an expression
/// This is used to determine how much space to allocate on the stack for a given expression and
/// maintains the recursive invariant that the stack space needed for an expression is the sum of
/// the stack space needed for its subexpressions plus any extra space needed for the expression itself
fn stack_space_needed(e: &Expr) -> i32 {
    match e {
        Expr::Boolean(_) | Expr::Number(_) | Expr::Id(_) => 0,
        Expr::UnOp(op1, e) => {
            match op1 {
<<<<<<< HEAD
                Op1::Print => {
                    stack_space_needed(e) + // Evaluate the expression to be printed
                    1 * SIZE_OF_DWORD // Save RAX on the stack to restore after print call
            }
=======
                Op1::Print => std::cmp::max(
                    stack_space_needed(e),
                    SIZE_OF_DWORD, // Space needed to temporarily store the result of the print call
                ),
>>>>>>> 956c5176
                _ => stack_space_needed(e),
            }
        }
        Expr::BinOp(_, e1, e2) => {
            // For binary operations, we need to push the result of e2 to the stack
<<<<<<< HEAD
            SIZE_OF_DWORD + std::cmp::max(
                stack_space_needed(e1),
                stack_space_needed(e2)
=======
            std::cmp::max(
                SIZE_OF_DWORD + stack_space_needed(e1),
                stack_space_needed(e2),
>>>>>>> 956c5176
            )
        }
        Expr::Let(bindings, e) => {
            // We push the evaluation of each binding to the stack
<<<<<<< HEAD
            let space_needed_for_bindings = SIZE_OF_DWORD * bindings.len() as i32;
            let space_needed_for_bindings_eval = bindings.iter().fold(0, |acc, (_, binding_expr)| {
                std::cmp::max(acc, stack_space_needed(binding_expr))
            });

            std::cmp::max(
                space_needed_for_bindings,
                space_needed_for_bindings_eval
            ) +
            stack_space_needed(e) + // Space needed for let body expression
            1 * SIZE_OF_DWORD // Space needed to temporarily store body eval
=======
            let space_needed_for_bindings = SIZE_OF_DWORD * (bindings.len() as i32);
            let space_needed_for_bindings_eval =
                bindings
                    .iter()
                    .enumerate()
                    .fold(0, |acc, (i, (_, binding_expr))| {
                        std::cmp::max(
                            acc,
                            (i as i32 * SIZE_OF_DWORD) + stack_space_needed(binding_expr),
                        )
                    });

            std::cmp::max(space_needed_for_bindings, space_needed_for_bindings_eval)
                + std::cmp::max(
                    stack_space_needed(e),
                    SIZE_OF_DWORD, // Space needed to temporarily store body eval
                )
>>>>>>> 956c5176
        }
        Expr::Set(_, e) => {
            std::cmp::max(
                stack_space_needed(e),
                SIZE_OF_DWORD, // Space needed to store evaluated RHS expression
            )
        }
        Expr::Block(expr_vec) => expr_vec
            .iter()
            .fold(0, |acc, e| std::cmp::max(acc, stack_space_needed(e))),
        Expr::If(e_cond, e_true, e_false) => {
            // We only end up needing stack space for evaluation or the TRUE or the
            // FALSE branch, not both
            std::cmp::max(
                stack_space_needed(e_cond),
                std::cmp::max(stack_space_needed(e_true), stack_space_needed(e_false)),
            )
        }
        Expr::RepeatUntil(e1, e2) => {
            // We need stack space for the evaluation of e1, e2, and 1 extra dword for
            // storing body evaluation result
            std::cmp::max(
                stack_space_needed(e1),
                SIZE_OF_DWORD + stack_space_needed(e2),
            )
        }
        Expr::Call(_, args) => {
            // We push all arguments to the function call onto the stack
            let space_needed_for_args_eval =
                args.iter().enumerate().fold(0, |acc, (i, arg_expr)| {
                    std::cmp::max(
                        acc,
                        (i as i32 * SIZE_OF_DWORD) + stack_space_needed(arg_expr),
                    )
                });

            space_needed_for_args_eval
        }
        Expr::Lookup(e1, _) => std::cmp::max(stack_space_needed(e1), 2 * SIZE_OF_DWORD),
        Expr::RecordInitializer(_, fields) => {
            let space_needed_for_fields_eval = fields
                .iter()
                .fold(0, |acc, e| std::cmp::max(acc, stack_space_needed(e)));

            space_needed_for_fields_eval + SIZE_OF_DWORD
        }
        Expr::SetField(_, _, expr) => std::cmp::max(stack_space_needed(expr), SIZE_OF_DWORD),
        Expr::ObjectInitializer(_, fields) => {
            let space_needed_for_fields_eval = fields
                .iter()
                .fold(0, |acc, e| std::cmp::max(acc, stack_space_needed(e)));

            space_needed_for_fields_eval + SIZE_OF_DWORD
        }
        Expr::CallMethod(_, _, args) => {
            let space_needed_for_args_eval =
                args.iter().enumerate().fold(0, |acc, (i, arg_expr)| {
                    std::cmp::max(
                        acc,
                        (i as i32 * SIZE_OF_DWORD) + stack_space_needed(arg_expr),
                    )
                });

            space_needed_for_args_eval
        }
    }
}

/// Compute the amount of stack space needed to evaluate an expression in terms of the
/// $rbx mini-stack which is used to store the carry forward assignment value
fn rbx_storage_stack_space_needed(e: &Expr) -> i32 {
    match e {
        Expr::Number(_)
        | Expr::Boolean(_)
        | Expr::Id(_)
        | Expr::UnOp(_, _)
        | Expr::BinOp(_, _, _) => 0,
        Expr::Let(bindings, expr) => {
            // We push the evaluation of each binding to the stack
            let space_needed_for_e = bindings.iter().fold(0, |acc, (_, binding_expr)| {
                std::cmp::max(acc, rbx_storage_stack_space_needed(binding_expr))
            });

            std::cmp::max(
                rbx_storage_stack_space_needed(expr),
                space_needed_for_e + SIZE_OF_DWORD,
            )
        }
        Expr::Set(_, expr) => {
            SIZE_OF_DWORD + rbx_storage_stack_space_needed(expr)
        }
        Expr::Block(expr_vec) => {
            let space_needed_for_block = expr_vec.iter().fold(0, |acc, e| {
                std::cmp::max(acc, rbx_storage_stack_space_needed(e))
            });

            space_needed_for_block + SIZE_OF_DWORD
        }
        Expr::If(expr_cond, expr_true, expr_false) => {
            let space_needed_for_branches = std::cmp::max(
                rbx_storage_stack_space_needed(expr_true),
                rbx_storage_stack_space_needed(expr_false),
            );

            std::cmp::max(
                SIZE_OF_DWORD + rbx_storage_stack_space_needed(expr_cond),
                space_needed_for_branches,
            )
        }
        Expr::RepeatUntil(expr_guard, expr_loop_body) => {
            std::cmp::max(
                rbx_storage_stack_space_needed(expr_loop_body),
                SIZE_OF_DWORD + rbx_storage_stack_space_needed(expr_guard),
            )
        }
        Expr::Call(_, args_vec) => {
            let space_needed_for_args = args_vec.iter().fold(0, |acc, e| {
                std::cmp::max(acc, rbx_storage_stack_space_needed(e))
            });

            space_needed_for_args + SIZE_OF_DWORD
        }
        Expr::Lookup(expr, _) => {
            rbx_storage_stack_space_needed(expr) + SIZE_OF_DWORD
        }
        Expr::RecordInitializer(_, _) => 0,
        Expr::SetField(_, _, expr) => {
            SIZE_OF_DWORD + rbx_storage_stack_space_needed(expr)
        }
        // TODO @mreich: technically carry forward will always be set to true in this AST block,
        // but should probably explicitly set it to 1 for clarity
        Expr::ObjectInitializer(_, _) => 0,
        Expr::CallMethod(_, _, args_vec) => {
            let space_needed_for_args = args_vec.iter().fold(0, |acc, e| {
                std::cmp::max(acc, rbx_storage_stack_space_needed(e))
            });

            space_needed_for_args + SIZE_OF_DWORD
        }
    }
}

/// Stringify an instruction to x86-64 assembly
fn instr_to_str(i: &Instr) -> String {
    match i {
        Instr::IMov(dst, src) => {
            let mut size_specifier = "";
            if matches!(src, Val::Imm(_)) || matches!(src, Val::LabelPointer(_)) {
                size_specifier = "qword ";
            }
            format!(
                "mov {size_specifier}{}, {}",
                val_to_str(dst),
                val_to_str(src)
            )
        }
        Instr::IAdd(v1, v2) => {
            let size_specifier = if let Val::Imm(_) = v2 { "qword " } else { "" };
            format!("add {size_specifier}{}, {}", val_to_str(v1), val_to_str(v2))
        }
        Instr::ISub(v1, v2) => {
            let size_specifier = if let Val::Imm(_) = v2 { "qword " } else { "" };
            format!("sub {size_specifier}{}, {}", val_to_str(v1), val_to_str(v2))
        }
        Instr::IMul(v1, v2) => format!("imul {}, {}", val_to_str(v1), val_to_str(v2)),
        Instr::ITag(tag) => format!("{tag}:"),
        Instr::IJump(tag) => format!("jmp {tag}"),
        Instr::IJumpEqual(tag) => format!("je {tag}"),
        Instr::IJumpNotEqual(tag) => format!("jne {tag}"),
        Instr::IJumpLess(tag) => format!("jl {tag}"),
        Instr::ICmp(v1, v2) => {
            let size_specifier = if let Val::Imm(_) = v2 { "qword " } else { "" };
            format!("cmp {size_specifier}{}, {}", val_to_str(v1), val_to_str(v2))
        }
        Instr::ICMovEqual(v1, v2) => format!("cmove {}, {}", val_to_str(v1), val_to_str(v2)),
        Instr::ICMovLess(v1, v2) => format!("cmovl {}, {}", val_to_str(v1), val_to_str(v2)),
        Instr::ICMovLessEqual(v1, v2) => format!("cmovle {}, {}", val_to_str(v1), val_to_str(v2)),
        Instr::ICMovGreater(v1, v2) => format!("cmovg {}, {}", val_to_str(v1), val_to_str(v2)),
        Instr::ICMovGreaterEqual(v1, v2) => {
            format!("cmovge {}, {}", val_to_str(v1), val_to_str(v2))
        }
        Instr::ICall(fn_name) => format!("call {}", fn_name),
        Instr::IJumpOverflow(fn_name) => format!("jo {}", fn_name),
        Instr::IRet => "ret".to_string(),
        Instr::IComment(s) => format!("; {}", s),
        Instr::IEnter(n) => format!("enter {}, 0", n),
        Instr::ILeave => "leave".to_string(),
        Instr::IDq(s) => format!("dq {}", s),
    }
}

/// Stringify a register to x86-64 assembly register name
fn reg_to_str(r: &Reg) -> String {
    match r {
        Reg::RAX => "rax".to_string(),
        Reg::RSP => "rsp".to_string(),
        Reg::RDI => "rdi".to_string(),
        Reg::RSI => "rsi".to_string(),
        Reg::R10 => "r10".to_string(),
        Reg::R13 => "r13".to_string(),
        Reg::RBP => "rbp".to_string(),
        Reg::R11 => "r11".to_string(),
        Reg::R12 => "r12".to_string(),
        Reg::RBX => "rbx".to_string(),
    }
}

/// Stringify a value to x86-64 assembly value
fn val_to_str(v: &Val) -> String {
    match v {
        Val::Reg(r) => reg_to_str(r),
        Val::Imm(i) => format!("{}", i),
        Val::RegOffset(r, i) => {
            if *i == 0 {
                format!("[{}]", reg_to_str(r))
            } else {
                let sign_i = if *i < 0 { "-" } else { "+" };
                format!("[{}{}{}]", reg_to_str(r), sign_i, i.abs())
            }
        }
        Val::LabelPointer(s) => s.clone(),
    }
}

// Main compilation functions
fn compile_heap_allocated_initializer<T: HeapAllocated>(
    e: &T,
    fields: &Vec<Expr>,
    ctx: &mut CompileCtx,
    instr_vec: &mut Vec<Instr>,
    program: &Program,
) {
    ctx.tag_id += 1;
    let heap_initialize_end_tag = format!("heap_initialize_end{}", ctx.tag_id);

    // If this isn't going to be assigned to a variable, we can just ignore the result
    instr_vec.extend(vec![
        Instr::ICmp(Val::Reg(Reg::RBX), Val::Imm(0)),
        Instr::IJumpEqual(heap_initialize_end_tag.clone().into()),
    ]);

    // Now allocate space for the record itself
    let n_bytes = e.alloc_size();

    ctx.tag_id += 1;
    let heap_check_end_tag = format!("heap_check_end{}", ctx.tag_id);

    // Check if out of memory
    instr_vec.extend(vec![
        Instr::IAdd(
            Val::RegOffset(Reg::R12, CURRENT_HEAP_SIZE_R12_OFFSET),
            Val::Imm(n_bytes),
        ),
        Instr::IMov(
            Val::Reg(Reg::R11),
            Val::RegOffset(Reg::R12, CURRENT_HEAP_SIZE_R12_OFFSET),
        ),
        Instr::ICmp(
            Val::Reg(Reg::R11),
            Val::RegOffset(Reg::R12, MAX_HEAP_SIZE_R12_OFFSET),
        ),
<<<<<<< HEAD
        Instr::IJumpLess(heap_check_end_tag.to_string()),
        Instr::ICall("out_of_memory_error".into()),
        Instr::ITag(heap_check_end_tag),
=======
        Instr::IJumpLess(heap_check_end_tag.clone().into()),
        Instr::ICall("out_of_memory_error".into()),
        Instr::ITag(heap_check_end_tag.into()),
>>>>>>> 956c5176
    ]);

    // Allocate space for the item
    instr_vec.extend(vec![
        Instr::IMov(Val::Reg(Reg::RDI), Val::Imm(n_bytes)),
        Instr::ICall("malloc".into()),
        Instr::ICmp(Val::Reg(Reg::RAX), Val::Imm(0)),
        Instr::IJumpEqual("out_of_memory_error".into()),
    ]);

    // Move rax into temporary stack place
    let rbp_offset_ptr_eval = push_reg_to_stack(instr_vec, ctx.rbp_offset, Reg::RAX);
    ctx.rbp_offset = rbp_offset_ptr_eval;

    // Put a 1 in the reference count field
    instr_vec.push(Instr::IMov(Val::RegOffset(Reg::RAX, 0), Val::Imm(1)));

    for (i, (field_expr, field_data)) in zip(fields, e.field_types()).into_iter().enumerate() {
        let field_type_eval = compile_expr(field_expr, ctx, instr_vec, program);

        if !program.expr_a_subtypes_b(&field_type_eval, &field_data.1) {
            panic!(
                "Type mismatch in initializer for field {}: expected {:?} but got {:?}",
                field_data.0, field_data.1, field_type_eval
            );
        }

        instr_vec.extend(vec![
            Instr::IMov(
                Val::Reg(Reg::R11),
                Val::RegOffset(Reg::RBP, rbp_offset_ptr_eval),
            ),
            Instr::IMov(
                Val::RegOffset(Reg::R11, ((i as i32) + e.field_idx_start()) * SIZE_OF_DWORD),
                Val::Reg(Reg::RAX),
            ),
        ]);
    }

    // Move the pointer result back into rax
    instr_vec.push(Instr::IMov(
        Val::Reg(Reg::RAX),
        Val::RegOffset(Reg::RBP, rbp_offset_ptr_eval),
    ));

    instr_vec.push(Instr::ITag(heap_initialize_end_tag.into()));
}

fn compile_heap_allocated_set_field<T: HeapAllocated>(
    e: &T,
    id_offset: i32,
    rhs_field_name: &String,
    rhs_field_expr: &Expr,
    ctx: &mut CompileCtx,
    instr_vec: &mut Vec<Instr>,
    program: &Program,
) -> ExprType {
    let field_types = e.field_types();
    let field_index = field_types
        .iter()
        .position(|(field, _)| field == rhs_field_name);

    if let Some(idx) = field_index {
        // Evalulate the new field expression
        ctx.rbx_offset = push_rbx_and_set_carry_forward(instr_vec, ctx.rbx_offset, true);
        let return_type_field_expr = compile_expr(rhs_field_expr, ctx, instr_vec, program);
        ctx.rbx_offset = pop_rbx_from_stack(instr_vec, ctx.rbx_offset);

        let rbp_offset_field_expr_eval = push_reg_to_stack(instr_vec, ctx.rbp_offset, Reg::RAX);
        ctx.rbp_offset = rbp_offset_field_expr_eval;

        let expected_return_type_field_expr = field_types[idx].1.clone();
        if return_type_field_expr != expected_return_type_field_expr {
            panic!("Invalid: set! on record for field does not match record signature,
                    expected {expected_return_type_field_expr:?} but got {return_type_field_expr:?}");
        }

        // Check if we're re-assigning to a RecordPointer field; if so, we must decrement the
        // refcount of the old field. We also need to check the carry forward flag to see if this set!
        // expression is being assigned to another variable

        if expected_return_type_field_expr.is_heap_allocated() {
            // Call rc_incr if we're doing something like var x = set! record_name field my_record(...) since
            // the set! expression returns the new field's value
            instr_vec.extend(vec![
                Instr::IMov(
                    Val::Reg(Reg::RDI),
                    Val::RegOffset(Reg::RBP, rbp_offset_field_expr_eval),
                ),
                Instr::ICall("rc_incr".into()),
            ]);

            let field_heap_allocated_type =
                expected_return_type_field_expr.extract_heap_allocated_type_name();

            // Decrement the reference count of the old value which was in this field
            instr_vec.extend(vec![
                Instr::IMov(Val::Reg(Reg::R11), Val::RegOffset(Reg::RBP, id_offset)),
                Instr::IMov(
                    Val::Reg(Reg::RDI),
                    Val::RegOffset(
                        Reg::R11,
                        ((idx as i32) + e.field_idx_start()) * SIZE_OF_DWORD,
                    ),
                ),
                Instr::ICall(format!("{}_record_rc_decr", field_heap_allocated_type).into()),
            ]);
        }

        // Put the new field value in place in memory
        instr_vec.extend(vec![
            Instr::IMov(
                Val::Reg(Reg::RAX),
                Val::RegOffset(Reg::RBP, rbp_offset_field_expr_eval),
            ),
            Instr::IMov(Val::Reg(Reg::R11), Val::RegOffset(Reg::RBP, id_offset)),
            // Load the evaluated new field expression into memory at the field's location
            Instr::IMov(
                Val::RegOffset(
                    Reg::R11,
                    ((idx as i32) + e.field_idx_start()) * SIZE_OF_DWORD,
                ),
                Val::Reg(Reg::RAX),
            ),
        ]);

        expected_return_type_field_expr
    } else {
        panic!(
            "Invalid field lookup: field {rhs_field_name} not found in heap-allocated type {}",
            e.name()
        );
    }
}

fn compile_heap_allocated_lookup_field<T: HeapAllocated>(
    e: &T,
    field: &String,
    ctx: &mut CompileCtx,
    instr_vec: &mut Vec<Instr>,
) -> ExprType {
    let field_index = e
        .field_types()
        .iter()
        .position(|(field_name, _)| field_name == field);

    if let Some(idx) = field_index {
        instr_vec.push(Instr::IMov(
            Val::Reg(Reg::RAX),
            Val::RegOffset(
                Reg::RAX,
                ((idx as i32) + e.field_idx_start()) * SIZE_OF_DWORD,
            ),
        ));

        let field_eval_offset = push_reg_to_stack(instr_vec, ctx.rbp_offset, Reg::RAX);
        ctx.rbp_offset = field_eval_offset;

        let return_type = e.field_types()[idx].1.clone();

        // Increment the ref count for the field if it's a record pointer
        if return_type.is_heap_allocated() {
            instr_vec.push(Instr::IMov(
                Val::Reg(Reg::RDI),
                Val::RegOffset(Reg::RBP, field_eval_offset),
            ));
            instr_vec.push(Instr::ICall("rc_incr".into()));
        }

<<<<<<< HEAD
        // Decrement the ref count of the record pointer which we're looking up with
        // after the temporary increment from earlier
        instr_vec.extend(vec![
            Instr::IMov(Val::Reg(Reg::RDI), Val::RegOffset(Reg::RBP, e1_addr_offset)),
            Instr::ICall(format!("{}_record_rc_decr", e.name()).into()),
        ]);
=======
        // // Decrement the ref count of the record pointer which we're looking up with
        // // after the temporary increment from earlier
        // instr_vec.extend(vec![
        //     Instr::IMov(Val::Reg(Reg::RDI), Val::RegOffset(Reg::RBP, e1_addr_offset)),
        //     Instr::ICall(format!("{}_record_rc_decr", e.name())),
        // ]);
>>>>>>> 956c5176

        // Move the evaluated field value into rax
        instr_vec.push(Instr::IMov(
            Val::Reg(Reg::RAX),
            Val::RegOffset(Reg::RBP, field_eval_offset),
        ));

        return_type
    } else {
        panic!(
            "Invalid field lookup: field {} not found in record/class {}",
            field,
            e.name()
        );
    }
}

<<<<<<< HEAD

// fn compile_heap_allocated_print<T: HeapAllocated>(
//     e: &T,
//     instr_vec: &mut Vec<Instr>,
// ) {
//     // Print open parens
//     // instr_vec.push(Instr::IMov(Val::Reg(Reg::RDI), Val::Imm(0)));
//     // instr_vec.push(Instr::IMov(Val::Reg(Reg::RSI), Val::Imm(5)));

//     // instr_vec.push(Instr::ICall("snek_print".to_string()));
//     instr_vec.extend(PRINT_OPEN_PARENS);

//     let fields = e.field_types();

//     for (i, (field_name, field_type)) in fields.iter().enumerate() {
//         if field_type.is_heap_allocated() {
//             let name = field_type.extract_heap_allocated_type_name();
//             let stringified_name_label = format_stringified_heap_name(&name);

//             instr_vec.push(Instr::IMov(
//                 Val::Reg(Reg::RDI),
//                 Val::LabelPointer(stringified_name_label),
//             ));
//         } else {
//             instr_vec.push(Instr::IMov(
//                 Val::Reg(Reg::RDI),
//                 Val::RegOffset(
//                     Reg::R10,
//                     ((i as i32) + e.field_idx_start()) * SIZE_OF_DWORD,
//                 ),
//             ));
//         }

//         instr_vec.push(Instr::IMov(
//             Val::Reg(Reg::RSI),
//             Val::Imm(field_type.to_type_flag()),
//         ));
        
//         // instr_vec.push(Instr::IMov(
//         //     Val::Reg(Reg::RDI),
//         //     Val::RegOffset(
//         //         Reg::R10,
//         //         ((i as i32) + e.field_idx_start()) * SIZE_OF_DWORD,
//         //     ),
//         // ));
//         // instr_vec.push(Instr::IMov(
//         //     Val::Reg(Reg::RSI),
//         //     Val::Imm(field_type.to_type_flag()),
//         // ));

//         instr_vec.push(Instr::ICall("snek_print".into()));
//     }

//     // // print closed parens
//     instr_vec.push(Instr::IMov(Val::Reg(Reg::RDI), Val::Imm(1)));
//     instr_vec.push(Instr::IMov(Val::Reg(Reg::RSI), Val::Imm(5)));

//     instr_vec.push(Instr::ICall("snek_print".into()));
// }

=======
>>>>>>> 956c5176
fn compile_function_arguments(
    args: &Vec<Expr>,
    ctx: &mut CompileCtx,
    instr_vec: &mut Vec<Instr>,
    program: &Program,
    argument_rsp_offset: i32,
) {
    // Track the old carry forward assignment value, temporarily set to 1 for arguments
    ctx.rbx_offset = push_rbx_and_set_carry_forward(instr_vec, ctx.rbx_offset, true);

    for (i, arg_expr) in args.iter().enumerate() {
        let _arg_type = compile_expr(arg_expr, ctx, instr_vec, program);

        // Push the evaluated arguments onto the stack in the correct order, using the
        // following ordering convention:
        // [arg 4] 0x20
        // [arg 3] 0x18
        // [arg 2] 0x10
        // [arg 1] 0x08 <- $rsp

        instr_vec.push(Instr::IMov(
            Val::RegOffset(Reg::RSP, ((i as i32) + argument_rsp_offset) * SIZE_OF_DWORD),
            Val::Reg(Reg::RAX),
        ));
    }

    // Cut off david's balls and put them in a jar and then put them in a jar and also put them in a jar
    ctx.rbx_offset = pop_rbx_from_stack(instr_vec, ctx.rbx_offset);
}

/// Compile an expression to a vector of x86-64 assembly instructions
fn compile_expr(
    e: &Expr,
    ctx: &mut CompileCtx,
    instr_vec: &mut Vec<Instr>,
    program: &Program,
) -> ExprType {
    let rbp_offset_pre_eval = ctx.rbp_offset;

    let e_type = match e {
        Expr::Boolean(b) => {
            instr_vec.push(Instr::IMov(
                Val::Reg(Reg::RAX),
                Val::Imm(if *b { 1 } else { 0 }),
            ));
            ExprType::Boolean
        }
        Expr::Number(n) => {
            instr_vec.push(Instr::IMov(Val::Reg(Reg::RAX), Val::Imm(*n)));
            ExprType::Number
        }
        Expr::Id(s) => match ctx.scope.get(s) {
            Some((s_rbp_offset, e_type)) => {
                instr_vec.push(Instr::IMov(
                    Val::Reg(Reg::RAX),
                    Val::RegOffset(Reg::RBP, *s_rbp_offset),
                ));

                // Check carry forward assignment for refcnt pointers, increment refcnt by 1
                if e_type.is_heap_allocated() {
                    instr_vec.extend(vec![
                        Instr::IMov(Val::Reg(Reg::RDI), Val::Reg(Reg::RAX)),
                        Instr::ICall("rc_incr".into()),
                    ]);
                }

                e_type.clone()
            }
            None => {
                if s == "NULL" {
                    instr_vec.push(Instr::IMov(Val::Reg(Reg::RAX), Val::Imm(0)));
                    ExprType::NullPtr
                } else {
                    panic!("Invalid: Unbound variable identifier {s}");
                }
            }
        },
        Expr::UnOp(op, e) => {
            let e_type = compile_expr(e, ctx, instr_vec, program);

            match op {
                Op1::Print => {
                    let e_rbp_offset = push_reg_to_stack(instr_vec, ctx.rbp_offset, Reg::RAX);
                    ctx.rbp_offset = e_rbp_offset;

                    if e_type.is_heap_allocated() {
                        let e_type_name = e_type.extract_heap_allocated_type_name();
                        instr_vec.extend(vec![
                            Instr::IMov(Val::Reg(Reg::RDI), Val::Reg(Reg::RAX)),
<<<<<<< HEAD
                            Instr::ICall(format!("{}_print", e_type_name).into())
                        ]);
                    } else {
                        place_args_in_rdi_rsi(instr_vec, Val::Reg(Reg::RAX), Val::Imm(e_type.to_type_flag()));
                        
                        instr_vec.push(Instr::ICall("snek_print".into()));
                        instr_vec.extend(PRINT_NEWLINE);
                    }

                    // Print statements should evaluate to the given printed value
                    instr_vec.push(Instr::IMov(
                        Val::Reg(Reg::RAX),
                        Val::RegOffset(Reg::RBP, e_rbp_offset),
                    ));

                    // if let ExprType::RecordPointer(name) = &e_type {
                    //     let record_def = program
                    //         .records
                    //         .get(name)
                    //         .expect("Record definition not found");

                    //     instr_vec.push(Instr::IMov(Val::Reg(Reg::R10), Val::Reg(Reg::RAX)));

                    //     compile_heap_allocated_print(record_def, instr_vec);

                    //     // Print statements should evaluate to the given value
                    //     instr_vec.push(Instr::IMov(
                    //         Val::Reg(Reg::RAX),
                    //         Val::RegOffset(Reg::RBP, e_rbp_offset),
                    //     ));
                    // } else if let ExprType::ObjectPointer(name) = &e_type {
                    //     let class_def = program
                    //         .classes
                    //         .get(name)
                    //         .expect("Record definition not found");

                    //     instr_vec.push(Instr::IMov(Val::Reg(Reg::R10), Val::Reg(Reg::RAX)));

                    //     compile_heap_allocated_print(class_def, instr_vec);

                    //     // Print statements should evaluate to the given value
=======
                            Instr::ICall(format!("{}_print", e_type_name).into()),
                        ]);
                    } else {
                        place_args_in_rdi_rsi(
                            instr_vec,
                            Val::Reg(Reg::RAX),
                            Val::Imm(e_type.to_type_flag()),
                        );

                        instr_vec.push(Instr::ICall("snek_print".into()));
                        instr_vec.extend(PRINT_NEWLINE);
                    }

                    // Print statements should evaluate to the given printed value
                    instr_vec.push(Instr::IMov(
                        Val::Reg(Reg::RAX),
                        Val::RegOffset(Reg::RBP, e_rbp_offset),
                    ));

                    // if let ExprType::RecordPointer(name) = &e_type {
                    //     let e_rbp_offset = push_reg_to_stack(instr_vec, ctx.rbp_offset, Reg::RAX);
                    //     ctx.rbp_offset = e_rbp_offset;

                    //     let record_def = program
                    //         .records
                    //         .get(name)
                    //         .expect("Record definition not found");

                    //     instr_vec.push(Instr::IMov(Val::Reg(Reg::R10), Val::Reg(Reg::RAX)));

                    //     compile_heap_allocated_print(&record_def.field_types, instr_vec, 1);

                    //     // // Print statements should evaluate to the given value
>>>>>>> 956c5176
                    //     instr_vec.push(Instr::IMov(
                    //         Val::Reg(Reg::RAX),
                    //         Val::RegOffset(Reg::RBP, e_rbp_offset),
                    //     ));
<<<<<<< HEAD
=======
                    // } else if let ExprType::ObjectPointer(name) = &e_type {
                    //     let e_rbp_offset = push_reg_to_stack(instr_vec, ctx.rbp_offset, Reg::RAX);
                    //     ctx.rbp_offset = e_rbp_offset;

                    //     let class_def = program
                    //         .classes
                    //         .get(name)
                    //         .expect("Record definition not found");

                    //     instr_vec.push(Instr::IMov(Val::Reg(Reg::R10), Val::Reg(Reg::RAX)));

                    //     compile_heap_allocated_print(&class_def.field_types, instr_vec, 2);

                    //     // // Print statements should evaluate to the given value
                    //     instr_vec.push(Instr::IMov(
                    //         Val::Reg(Reg::RAX),
                    //         Val::RegOffset(Reg::RBP, e_rbp_offset),
                    //     ));
                    // } else {
                    //     let e_rbp_offset = push_reg_to_stack(instr_vec, ctx.rbp_offset, Reg::RAX);
                    //     ctx.rbp_offset = e_rbp_offset;

                    //     instr_vec.push(Instr::IMov(Val::Reg(Reg::RDI), Val::Reg(Reg::RAX)));
                    //     instr_vec.push(Instr::IMov(
                    //         Val::Reg(Reg::RSI),
                    //         Val::Imm(e_type.to_type_flag()),
                    //     ));

                    //     instr_vec.push(Instr::ICall("snek_print".to_string()));

                    //     // Print statements should evaluate to the given printed value
                    //     instr_vec.push(Instr::IMov(
                    //         Val::Reg(Reg::RAX),
                    //         Val::RegOffset(Reg::RBP, e_rbp_offset),
                    //     ));
                    // }
>>>>>>> 956c5176
                }
                x => {
                    if e_type != ExprType::Number {
                        panic!("Invalid type for unary operation");
                    }
                    match x {
                        Op1::Add1 => instr_vec.push(Instr::IAdd(Val::Reg(Reg::RAX), Val::Imm(1))),
                        Op1::Sub1 => instr_vec.push(Instr::ISub(Val::Reg(Reg::RAX), Val::Imm(1))),
                        _ => unreachable!(),
                    }

                    instr_vec.push(Instr::IJumpOverflow("overflow_error".into()));
                }
            };

            e_type
        }
        Expr::BinOp(op, e1, e2) => {
            // Compile e2 first so that subtraction works nicely, leaves e1 in rax
<<<<<<< HEAD
            let rbp_offset_pre_e2_eval = ctx.rbp_offset;

            let e2_type = compile_to_instrs(e2, ctx, instr_vec, program);
            ctx.rbp_offset = rbp_offset_pre_e2_eval;

            let rbp_offset_e2_eval = push_reg_to_stack(instr_vec, ctx.rbp_offset, Reg::RAX);
            ctx.rbp_offset = rbp_offset_e2_eval;

            let rbp_offset_pre_e1_eval = ctx.rbp_offset;
            let e1_type = compile_to_instrs(e1, ctx, instr_vec, program); // e1 is in rax
            ctx.rbp_offset = rbp_offset_pre_e1_eval;
=======
            let e2_type = compile_expr(e2, ctx, instr_vec, program);
            let rbp_offset_e2_eval = push_reg_to_stack(instr_vec, ctx.rbp_offset, Reg::RAX);
            ctx.rbp_offset = rbp_offset_e2_eval;

            // Then compile e1, which will be left in rax
            let e1_type = compile_expr(e1, ctx, instr_vec, program);
>>>>>>> 956c5176

            match op {
                Op2::Equal => {
                    if !program.expr_a_subtypes_b(&e1_type, &e2_type) {
                        panic!(
                            "Type mismatch in equality comparison, expected {e1_type:?} but got {e2_type:?}"
                        );
                    }
                }
                _ => {
                    if e1_type != ExprType::Number || e2_type != ExprType::Number {
                        panic!("Invalid type for binary operation");
                    }
                }
            }

            let ret_type = if matches!(
                op,
                Op2::Equal | Op2::Less | Op2::LessEqual | Op2::Greater | Op2::GreaterEqual
            ) {
                instr_vec.push(Instr::ICmp(
                    Val::Reg(Reg::RAX),
                    Val::RegOffset(Reg::RBP, rbp_offset_e2_eval),
                ));
                instr_vec.push(Instr::IMov(Val::Reg(Reg::RAX), Val::Imm(0)));
                instr_vec.push(Instr::IMov(Val::Reg(Reg::R10), Val::Imm(1)));

                match op {
                    Op2::Equal => {
                        instr_vec.push(Instr::ICMovEqual(Val::Reg(Reg::RAX), Val::Reg(Reg::R10)));
                    }
                    Op2::Less => {
                        instr_vec.push(Instr::ICMovLess(Val::Reg(Reg::RAX), Val::Reg(Reg::R10)));
                    }
                    Op2::LessEqual => {
                        instr_vec.push(Instr::ICMovLessEqual(
                            Val::Reg(Reg::RAX),
                            Val::Reg(Reg::R10),
                        ));
                    }
                    Op2::Greater => {
                        instr_vec.push(Instr::ICMovGreater(Val::Reg(Reg::RAX), Val::Reg(Reg::R10)));
                    }
                    Op2::GreaterEqual => {
                        instr_vec.push(Instr::ICMovGreaterEqual(
                            Val::Reg(Reg::RAX),
                            Val::Reg(Reg::R10),
                        ));
                    }
                    _ => unreachable!(),
                }

                ExprType::Boolean
            } else if matches!(op, Op2::Plus | Op2::Minus | Op2::Times) {
                match op {
                    Op2::Plus => {
                        instr_vec.push(Instr::IAdd(
                            Val::Reg(Reg::RAX),
                            Val::RegOffset(Reg::RBP, rbp_offset_e2_eval),
                        ));
                    }
                    Op2::Minus => {
                        instr_vec.push(Instr::ISub(
                            Val::Reg(Reg::RAX),
                            Val::RegOffset(Reg::RBP, rbp_offset_e2_eval),
                        ));
                    }
                    Op2::Times => {
                        instr_vec.push(Instr::IMul(
                            Val::Reg(Reg::RAX),
                            Val::RegOffset(Reg::RBP, rbp_offset_e2_eval),
                        ));
                    }
                    _ => unreachable!(),
                }

                instr_vec.push(Instr::IJumpOverflow("overflow_error".into()));
                ExprType::Number
            } else {
                panic!("Invalid binary operation {:?}", op);
            };

<<<<<<< HEAD
            // Restore rbp to whatever it was before evaluating everything
            ctx.rbp_offset = rbp_offset_pre_e2_eval;

            ret_type
        }
        Expr::Let(bindings, e) => {
            let rbp_offset_pre_eval = ctx.rbp_offset;
=======
            ret_type
        }
        Expr::Let(bindings, e) => {
            instr_vec.push(Instr::IComment("Let expression".into()));
>>>>>>> 956c5176
            let original_scope = ctx.scope.clone();

            // Add the bindings from the scope
            let mut newly_created_variable_scope: VariableScope = VariableScope::new();

            // Track the old carry forward assignment value, temporarily set to 1 for let bindings
            ctx.rbx_offset = push_rbx_and_set_carry_forward(instr_vec, ctx.rbx_offset, true);

            for (var_name, var_e) in bindings {
                let var_e_type = compile_expr(var_e, ctx, instr_vec, program);

<<<<<<< HEAD
                let rbp_offset_pre_var_eval = ctx.rbp_offset;
                let var_e_type = compile_to_instrs(var_e, ctx, instr_vec, program);
                ctx.rbp_offset = rbp_offset_pre_var_eval;
                
=======
>>>>>>> 956c5176
                // Save the evaluated value of the variable on the stack
                ctx.rbp_offset = push_reg_to_stack(instr_vec, ctx.rbp_offset, Reg::RAX);

                if newly_created_variable_scope
                    .insert(var_name.clone(), (ctx.rbp_offset, var_e_type.clone()))
                    .is_some()
                {
                    panic!("Duplicate binding in let expression");
                } else {
<<<<<<< HEAD
                    ctx.scope.insert(
                        var_name.clone(),
                        (ctx.rbp_offset, var_e_type.clone())
                    );
=======
                    ctx.scope
                        .insert(var_name.clone(), (ctx.rbp_offset, var_e_type.clone()));
>>>>>>> 956c5176
                }
            }

            ctx.rbx_offset = pop_rbx_from_stack(instr_vec, ctx.rbx_offset);

            // Compile the expression
            let e_type = compile_expr(e, ctx, instr_vec, program);
            ctx.rbp_offset = push_reg_to_stack(instr_vec, ctx.rbp_offset, Reg::RAX);

            // Check for any pointer types in the bindings and decrement the references
            for (_var_name, (offset, e_type)) in newly_created_variable_scope.iter() {
                if e_type.is_heap_allocated() {
                    instr_vec.push(Instr::IMov(
                        Val::Reg(Reg::RDI),
                        Val::RegOffset(Reg::RBP, *offset),
                    ));
<<<<<<< HEAD
                    instr_vec.push(Instr::ICall(format!("{}_record_rc_decr", e_type.extract_heap_allocated_type_name()).into()));
=======
                    instr_vec.push(Instr::ICall(
                        format!(
                            "{}_record_rc_decr",
                            e_type.extract_heap_allocated_type_name()
                        )
                        .into(),
                    ));
>>>>>>> 956c5176
                }
            }

            // Move the final result of the expression evaluatoin into RAX
            instr_vec.push(Instr::IMov(
                Val::Reg(Reg::RAX),
                Val::RegOffset(Reg::RBP, ctx.rbp_offset),
            ));

            // Restore original scope after the let expression is finished
            ctx.scope = original_scope;
            ctx.rbp_offset = rbp_offset_pre_eval;

            e_type
        }
        Expr::Set(id, e1) => {
            let (id_offset, id_type) = ctx
                .scope
                .get(id)
                .expect("Variable not found in scope during set expression")
                .clone();

            if id_type.is_heap_allocated() {
                let type_name = id_type.extract_heap_allocated_type_name();

                ctx.rbx_offset = push_rbx_and_set_carry_forward(instr_vec, ctx.rbx_offset, true);
                let e1_type = compile_expr(e1, ctx, instr_vec, program);
                ctx.rbx_offset = pop_rbx_from_stack(instr_vec, ctx.rbx_offset);

                if e1_type != id_type {
                    panic!(
                        "Type mismatch in set! expression, expected {id_type:?} but got {e1_type:?}"
                    );
                }

                let e1_eval_offset = push_reg_to_stack(instr_vec, ctx.rbp_offset, Reg::RAX);
                ctx.rbp_offset = e1_eval_offset;

                // Decrement the refcount of what `id` was originally pointing to
                instr_vec.extend(vec![
                    Instr::IMov(Val::Reg(Reg::RDI), Val::RegOffset(Reg::RBP, id_offset)),
                    Instr::ICall(format!("{}_record_rc_decr", type_name).into()),
                ]);

                // Move the evaluated value of e1 back into rax
                instr_vec.extend(vec![
                    Instr::IComment(format!("Move evaluated value of e1 into place of {}", id).into()),
                    Instr::IMov(Val::Reg(Reg::RAX), Val::RegOffset(Reg::RBP, e1_eval_offset)),
                ]);
            } else {
                // TODO @dkrajews, @mreich: do we need to set rbx = 0 explicitly here?
                let e1_type = compile_expr(e1, ctx, instr_vec, program);

                if e1_type != id_type {
                    panic!(
                        "Type mismatch in set! expression, expected {id_type:?}, got {e1_type:?}"
                    );
                }
            }

            instr_vec.extend(vec![
                Instr::IComment(format!("Move evaluated value of e1 into place of {}", id).into()),
                Instr::IMov(Val::RegOffset(Reg::RBP, id_offset), Val::Reg(Reg::RAX)),
            ]);

            id_type.clone()
        }
        Expr::Block(expr_vec) => {
            ctx.rbx_offset = push_rbx_and_set_carry_forward(instr_vec, ctx.rbx_offset, false);

            for (i, e) in expr_vec.iter().enumerate() {
                if i == expr_vec.len() - 1 {
                    // Since the block evalualtes to the last expression, we need to carry forward the assignment
                    // if we're at the last expression in the block; otherwise we say it's false
                    ctx.rbx_offset = pop_rbx_from_stack(instr_vec, ctx.rbx_offset);
                    let ret_type = compile_expr(e, ctx, instr_vec, program);

                    return ret_type;
                } else {
                    compile_expr(e, ctx, instr_vec, program);
                }
            }

            panic!("Invalid: Empty block expression encountered");
        }
        Expr::If(e_condition, e_true, e_false) => {
            let if_stmt_tag_id = ctx.tag_id;
            ctx.tag_id += 1;

            // Compile e1 (if condition)
            // Track the old carry forward assignment value, temporarily set to 0 for if condition
            ctx.rbx_offset = push_rbx_and_set_carry_forward(instr_vec, ctx.rbx_offset, false);
            compile_expr(e_condition, ctx, instr_vec, program);
            ctx.rbx_offset = pop_rbx_from_stack(instr_vec, ctx.rbx_offset);

            let rbp_starting_offset_from_condition = ctx.rbp_offset;
            let rbx_starting_offset_from_condition = ctx.rbx_offset;

            // If e1 evaluates to false, go to e3 (false branch)
            instr_vec.push(Instr::ICmp(Val::Reg(Reg::RAX), Val::Imm(0)));
            instr_vec.push(Instr::IJumpEqual(format!("else{if_stmt_tag_id}").into()));

            // Compile e2 (true branch)
            let return_type_true_branch = compile_expr(e_true, ctx, instr_vec, program);
            instr_vec.push(Instr::IJump(format!("end{if_stmt_tag_id}").into()));

            // Compile e3 (false branch)
            ctx.rbp_offset = rbp_starting_offset_from_condition;
            ctx.rbx_offset = rbx_starting_offset_from_condition;

            instr_vec.push(Instr::ITag(format!("else{if_stmt_tag_id}").into()));
            let return_type_false_branch = compile_expr(e_false, ctx, instr_vec, program);

            if return_type_true_branch != return_type_false_branch {
                panic!("Type mismatch in if-else branches, got {return_type_true_branch:?} and {return_type_false_branch:?}");
            }

            instr_vec.push(Instr::ITag(format!("end{if_stmt_tag_id}").into()));

            return_type_true_branch
        }
        Expr::RepeatUntil(e1, e2) => {
            let loop_tag_id = ctx.tag_id;
            ctx.tag_id += 1;

            instr_vec.push(Instr::ITag(format!("loop{loop_tag_id}").into()));

            // Compile e1 (loop body)
            let return_type_loop_body = compile_expr(e1, ctx, instr_vec, program);
            let rbp_offset_loop_body_e = push_reg_to_stack(instr_vec, ctx.rbp_offset, Reg::RAX);
            ctx.rbp_offset = rbp_offset_loop_body_e;

            // Compile e2 (loop condition)
            // Track the old carry forward assignment value, temporarily set to 0 for loop guard
            ctx.rbx_offset = push_rbx_and_set_carry_forward(instr_vec, ctx.rbx_offset, false);
            compile_expr(e2, ctx, instr_vec, program);
            ctx.rbx_offset = pop_rbx_from_stack(instr_vec, ctx.rbx_offset);

            // If e2 returned false, jump back to top of loop
            instr_vec.extend(vec![
                Instr::ICmp(Val::Reg(Reg::RAX), Val::Imm(0)),
                Instr::IJumpEqual(format!("loop{loop_tag_id}").into()),
            ]);

            instr_vec.push(Instr::IMov(
                Val::Reg(Reg::RAX),
                Val::RegOffset(Reg::RBP, rbp_offset_loop_body_e),
            ));

            return_type_loop_body
        }
        Expr::Call(func_name, args) => {
            instr_vec.push(Instr::IComment("Call expression".into()));

            let func = program
                .functions
                .get(func_name)
                .expect("Function {func_name} not found");
            if args.len() != func.arg_types.len() {
                panic!(
                    "Invalid number of arguments for function call {func_name}, expected {} but got {}",
                    func.arg_types.len(), args.len()
                );
            }

            compile_function_arguments(args, ctx, instr_vec, program, 0);

            // Call the function
            instr_vec.push(Instr::ICall(func_name.clone().into()));

            func.return_type.clone()
        }
        Expr::Lookup(e1, field) => {
            instr_vec.push(Instr::IComment("Lookup expression".into()));
            // Track the old carry forward assignment value, temporarily set to 0 for field lookup
            ctx.rbx_offset = push_rbx_and_set_carry_forward(instr_vec, ctx.rbx_offset, false);
            let e1_type = compile_expr(e1, ctx, instr_vec, program);
            ctx.rbx_offset = pop_rbx_from_stack(instr_vec, ctx.rbx_offset);

            let e1_addr_offset = push_reg_to_stack(instr_vec, ctx.rbp_offset, Reg::RAX);
            ctx.rbp_offset = e1_addr_offset;

            if let ExprType::RecordPointer(record_name) = e1_type {
                let record = program
                    .records
                    .get(&record_name)
                    .expect("Record definition not found.");
                compile_heap_allocated_lookup_field(record, field, ctx, instr_vec)
            } else if let ExprType::ObjectPointer(object_name) = e1_type {
                let object = program
                    .classes
                    .get(&object_name)
                    .expect("Object definition not found.");
                compile_heap_allocated_lookup_field(object, field, ctx, instr_vec)
            } else {
                panic!("Invalid lookup expression, must be a non-null record or class pointer");
            }
        }
        Expr::RecordInitializer(record_name, fields) => {
            instr_vec.push(Instr::IComment(format!(
                "Begin record initialization for record type {record_name}",
            ).into()));

            let signature = program
                .records
                .get(record_name)
                .expect("Record signature not found");

            if fields.len() != signature.field_types.len() {
                panic!(
                    "Invalid number of fields in record initializer for record type {record_name}, expected {} but got {}",
                    signature.field_types.len(), fields.len()
                );
            }

            compile_heap_allocated_initializer(signature, fields, ctx, instr_vec, program);

            instr_vec.push(Instr::IComment(format!(
                "End record initialization for record type {record_name}",
            ).into()));

            ExprType::RecordPointer(record_name.clone())
        }
        Expr::SetField(id, field_name, field_expr) => {
            let (id_offset, id_type) = ctx
                .scope
                .get(id)
                .expect("Variable not found in scope during set expression")
                .clone();

            match &id_type {
                ExprType::RecordPointer(record_name) => {
                    let record_signature = program.records.get(record_name).unwrap();

                    let field_type = compile_heap_allocated_set_field(
                        record_signature,
                        id_offset,
                        field_name,
                        field_expr,
                        ctx,
                        instr_vec,
                        program,
                    );

                    field_type
                }
                ExprType::ObjectPointer(class_name) => {
                    let class_signature = program.classes.get(class_name).unwrap();

                    let field_type = compile_heap_allocated_set_field(
                        class_signature,
                        id_offset,
                        field_name,
                        field_expr,
                        ctx,
                        instr_vec,
                        program,
                    );

                    field_type
                }
                _ => panic!("Invalid: set! with fields on non-heap-allocated type"),
            }
        }
        Expr::ObjectInitializer(class_name, fields) => {
            instr_vec.push(Instr::IComment(format!(
                "Begin initialization for object type {class_name}",
            ).into()));

            let class = program
                .classes
                .get(class_name)
                .expect("Record signature not found");

            if fields.len() != class.field_types.len() {
                panic!(
                    "Invalid number of fields in object initializer for object type {class_name}, expected {} but got {}",
                    class.field_types.len(), fields.len()
                );
            }

            compile_heap_allocated_initializer(class, fields, ctx, instr_vec, program);

            // We have to put the VTable pointer in index 1 of the object
            let vtable_ptr_label = format!("{}_VTable", class_name);
            instr_vec.push(Instr::IMov(
                Val::RegOffset(Reg::RAX, 1 * SIZE_OF_DWORD),
                Val::LabelPointer(vtable_ptr_label),
            ));

            instr_vec.push(Instr::IComment(format!(
                "End object initialization for object type {class_name}",
            ).into()));

            ExprType::ObjectPointer(class_name.clone())
        }
        Expr::CallMethod(obj_id, method_name, args) => {
            // Compile first argument and ensure it points to an object
            let (_, obj_id_type) = ctx
                .scope
                .get(obj_id)
                .expect("Class not found in scope during set expression")
                .clone();

            if let ExprType::ObjectPointer(class_name) = obj_id_type {
                let class_signature = program
                    .classes
                    .get(&class_name)
                    .expect("Class definition not found");

                let (vtable_idx, owning_class_name) = class_signature.vtable_indices
                    .get(method_name)
                    .expect("Method definition {method_name} not found in vtable for class {class_name}");

                // Search for method in class definition
                let method_signature = program
                    .classes
                    .get(owning_class_name)
                    .expect("Class definition not found for {owning_class_name}")
                    .methods
                    .get(method_name)
                    .expect(
                        "Method {method_name} definition not found in class {owning_class_name}",
                    );

                // `self` has been inserted into the arguments suring parsing
                if args.len() != method_signature.arg_types.len() {
                    panic!("Invalid number of arguments for method call {method_name} on object of type {class_name}, expected {} but got {}",
                    method_signature.arg_types.len(), args.len());
                }

<<<<<<< HEAD
                ctx.rbx_offset = pop_rbx_from_stack(instr_vec, ctx.rbx_offset);

                for (i, offset) in arg_evaluation_offsets.iter().enumerate() {
                    instr_vec.extend(vec![
                        // Cut off david's balls and put them in a jar and then put them in a jar and also put them in a jar
                        Instr::IMov(Val::Reg(Reg::R11), Val::RegOffset(Reg::RBP, *offset)),
                        Instr::IMov(
                            Val::RegOffset(Reg::RSP, i32::try_from(i).unwrap() * SIZE_OF_DWORD),
                            Val::Reg(Reg::R11),
                        ),
                    ]);
                }

                // Grab method from vtable
                instr_vec.push(Instr::IMov(Val::Reg(Reg::R11), Val::LabelPointer(format!("[{}_VTable+{}]", class_name, (vtable_idx.0 as i32) * SIZE_OF_DWORD))));

                ctx.rbp_offset = rbp_offset_pre_arg_eval;

                // Call the function
                instr_vec.push(Instr::ICall(reg_to_str(&Reg::R11).into()));
=======
                compile_function_arguments(args, ctx, instr_vec, program, 0);
>>>>>>> 956c5176

                // Grab method (function pointer) from vtable and call it
                instr_vec.extend(vec![
                    Instr::IMov(
                        Val::Reg(Reg::R11),
                        Val::LabelPointer(format!(
                            "[{}_VTable+{}]",
                            class_name,
                            (*vtable_idx as i32) * SIZE_OF_DWORD
                        )),
                    ),
                    Instr::ICall(reg_to_str(&Reg::R11).into()),
                ]);
                
                method_signature.return_type.clone()
            } else {
                panic!("Cannot call method on a non-object");
            }
        }
    };

    ctx.rbp_offset = rbp_offset_pre_eval;
    e_type
}

/// Convert a vector of instructions to a string
fn compile_instrs_to_str(instr_vec: &[Instr]) -> String {
    instr_vec
        .iter()
        .map(instr_to_str)
        .map(|s| format!("{}{}", " ".repeat(N_SPACES_ASM_INDENTATION), s))
        .collect::<Vec<String>>()
        .join("\n")
}

/// Convert a function body to a vector of instructions, including all necessary prologue and epilogue
/// instructions and storage of any callee-saved registers
fn compile_function_to_instrs(
    func: &Function,
    instr_vec: &mut Vec<Instr>,
    ctx: &mut CompileCtx,
    program: &Program,
) -> ExprType {
    // Set up the function prologue for our_code_starts_here, we need `stack_space_needed`-many
    // bytes for local variables and expression evaluation, and need `rbx_storage_stack_space_needed`-many
    // bytes for pushing/popping $rbx
    let stack_space_needed_n_bytes = stack_space_needed(&func.body) + 1 * SIZE_OF_DWORD;
    let rbx_storage_stack_space_needed_n_bytes = rbx_storage_stack_space_needed(&func.body);
    let total_stack_space_needed_n_bytes =
        stack_space_needed_n_bytes + rbx_storage_stack_space_needed_n_bytes;

    // Reset parts of the context (need to keep the tag_id as it was before)
    ctx.rbx_offset = 0;
    ctx.rbp_offset = ctx.rbx_offset - rbx_storage_stack_space_needed_n_bytes;
    ctx.scope.clear();

    instr_vec.push(Instr::IEnter(round_up_to_next_multiple_of_16(
        total_stack_space_needed_n_bytes,
    )));

    for (i, (arg_name, arg_type)) in func.arg_types.iter().enumerate() {
        let arg_rbp_offset = i32::try_from(i + 2).unwrap() * SIZE_OF_DWORD;
        if ctx
            .scope
            .insert(arg_name.clone(), (arg_rbp_offset, arg_type.clone()))
            .is_some()
        {
            panic!("Invalid: duplicate parameter {} in function", arg_name);
        }
    }

    // Compile the function body
    let ret = compile_expr(&func.body, ctx, instr_vec, program);

    // Only try to decrement record arguments if there are any to avoid useless move instruction
    if func.arg_types.iter().any(|(_, t)| {
        matches!(t, ExprType::RecordPointer(_)) || matches!(t, ExprType::ObjectPointer(_))
    }) {
        let rax_offset = push_reg_to_stack(instr_vec, ctx.rbp_offset, Reg::RAX);
        ctx.rbp_offset = rax_offset;

        for (i, (arg_name, arg_type)) in func.arg_types.iter().enumerate() {
            if arg_type.is_heap_allocated() {
                // Decrement ref counter
                let arg_rbp_offset = i as i32 * SIZE_OF_DWORD;
                instr_vec.extend(vec![
                    Instr::IMov(Val::Reg(Reg::RDI), Val::RegOffset(Reg::RBP, arg_rbp_offset)),
<<<<<<< HEAD
                    Instr::ICall(format!("{}_record_rc_decr", arg_type.extract_heap_allocated_type_name()).into()),
=======
                    Instr::ICall(format!(
                        "{}_record_rc_decr",
                        arg.1.extract_heap_allocated_type_name()
                    ).into()),
>>>>>>> 956c5176
                ]);
            }
        }

        instr_vec.push(Instr::IMov(
            Val::Reg(Reg::RAX),
            Val::RegOffset(Reg::RBP, rax_offset),
        ));
    }

    instr_vec.extend(FUNCTION_EPILOGUE);

    ret
}

fn compile_main_expr_to_instrs(
    expr: &Box<Expr>,
    instr_vec: &mut Vec<Instr>,
    ctx: &mut CompileCtx,
    program: &Program,
) -> ExprType {
    // Set up the function prologue for our_code_starts_here, we need `stack_space_needed`-many
    // bytes for local variables and expression evaluation, and need `rbx_storage_stack_space_needed`-many
    // bytes for pushing/popping $rbx
    let stack_space_needed_n_bytes = stack_space_needed(expr) + 5 * SIZE_OF_DWORD;

    let rbx_storage_stack_space_needed_n_bytes = rbx_storage_stack_space_needed(expr);
    let total_stack_space_needed_n_bytes =
        stack_space_needed_n_bytes + rbx_storage_stack_space_needed_n_bytes;

    // Reset parts of the context (need to keep the tag_id as it was before)
    // ctx.rbx_offset = -1 * 4 * SIZE_OF_DWORD;
    // ctx.rbp_offset = ctx.rbx_offset - rbx_storage_stack_space_needed_n_bytes;
    ctx.scope.clear();
    ctx.rbx_offset = 0;
    ctx.rbp_offset = 0;

    instr_vec.push(Instr::IEnter(round_up_to_next_multiple_of_16(
        total_stack_space_needed_n_bytes,
    )));

    // Store R12 so we can restore it later
    ctx.rbp_offset = push_reg_to_stack(instr_vec, ctx.rbp_offset, Reg::R12);
    let old_r12_rbp_offset = ctx.rbp_offset;

    // Store current RBP to R12
    instr_vec.push(Instr::IMov(Val::Reg(Reg::R12), Val::Reg(Reg::RBP)));

    // Push max heap size to stack (can index with [rbp - 16])
    ctx.rbp_offset = push_reg_to_stack(instr_vec, ctx.rbp_offset, Reg::RSI);

    // Push current heap size (0) to stack (can index with [rbp - 24])
    ctx.rbp_offset = push_val_to_stack(instr_vec, ctx.rbp_offset, 0);

    // Store RBX so we can restore it later
    ctx.rbp_offset = push_reg_to_stack(instr_vec, ctx.rbp_offset, Reg::RBX);
    let old_rbx_rbp_offset = ctx.rbp_offset;

    // Set initial carry forward to 0
    instr_vec.push(Instr::IMov(Val::Reg(Reg::RBX), Val::Imm(0)));

    // Set correct values for rbp, rbx offsets after pushing prelim data
    ctx.rbx_offset = ctx.rbp_offset;
    ctx.rbp_offset = ctx.rbx_offset - rbx_storage_stack_space_needed_n_bytes;

    // input: input to the program
    ctx.rbp_offset = push_reg_to_stack(instr_vec, ctx.rbp_offset, Reg::RDI);
    ctx.scope
        .insert("input".to_string(), (ctx.rbp_offset, ExprType::Number));

    let ret = compile_expr(expr, ctx, instr_vec, program);

    // Call print function with final result
<<<<<<< HEAD
    instr_vec.push(Instr::IComment("Print final result".to_string()));
    
    if ret.is_heap_allocated() {
        // If the final result is a heap-allocated type, we need to call the print function with just the name
        let type_name = ret.extract_heap_allocated_type_name();
        let stringified_name_label = format_stringified_heap_name(&type_name);

        instr_vec.extend(vec![
            Instr::IMov(Val::Reg(Reg::RSI), Val::Imm(ret.to_type_flag())),
            Instr::IMov(Val::Reg(Reg::RDI), Val::LabelPointer(stringified_name_label)),
            Instr::ICall("snek_print".into())
        ]);
    } else {
        place_args_in_rdi_rsi(instr_vec, Val::Reg(Reg::RAX), Val::Imm(ret.to_type_flag()));
        instr_vec.push(Instr::ICall("snek_print".into()));
    }

    // instr_vec.push(Instr::IMov(Val::Reg(Reg::RDI), Val::Reg(Reg::RAX)));
    // instr_vec.push(Instr::IMov(
    //     Val::Reg(Reg::RSI),
    //     Val::Imm(ret.to_type_flag()),
    // ));

    // // TODO @dkrajews: make this support printing records
    // instr_vec.push(Instr::ICall(("snek_print")));
=======
    instr_vec.push(Instr::IComment("Print final result".into()));
    if ret.is_heap_allocated() {
        let type_name = ret.extract_heap_allocated_type_name();
        let stringified_name_label = format_stringified_heap_name(&type_name);

        instr_vec.extend(vec![
            Instr::IMov(
                Val::Reg(Reg::RSI),
                Val::Imm(ExprType::RecordPointer("".into()).to_type_flag()),
            ),
            Instr::IMov(
                Val::Reg(Reg::R11),
                Val::Imm(ExprType::NullPtr.to_type_flag()),
            ),
            Instr::ICmp(Val::Reg(Reg::RAX), Val::Imm(0)),
            Instr::ICMovEqual(Val::Reg(Reg::RSI), Val::Reg(Reg::R11)),
            Instr::IMov(
                Val::Reg(Reg::RDI),
                Val::LabelPointer(stringified_name_label),
            ),
        ]);
    } else {
        instr_vec.extend(vec![
            Instr::IMov(Val::Reg(Reg::RDI), Val::Reg(Reg::RAX)),
            Instr::IMov(Val::Reg(Reg::RSI), Val::Imm(ret.to_type_flag())),
        ]);
    }

    // TODO @dkrajews: make this support printing records
    instr_vec.push(Instr::ICall("snek_print".into()));
>>>>>>> 956c5176

    // Restore RBX, R12
    instr_vec.extend(vec![
        Instr::IComment("Restore RBX, R12 after main fn body".into()),
        Instr::IMov(
            Val::Reg(Reg::RBX),
            Val::RegOffset(Reg::RBP, old_rbx_rbp_offset),
        ),
        Instr::IMov(
            Val::Reg(Reg::R12),
            Val::RegOffset(Reg::RBP, old_r12_rbp_offset),
        ),
    ]);

    instr_vec.extend(FUNCTION_EPILOGUE);

    ret
}

/// Write the assembly code for a record's reference count decrement function, which decrements the reference count
/// and if the reference count hits 0, frees the memory of the record and decrements the reference count of any
/// record pointers/fields in the record
fn compile_heap_rc_decr_function_to_instrs(e: &dyn HeapAllocated, instr_vec: &mut Vec<Instr>) {
    instr_vec.push(Instr::IEnter(16));
    let record_addr_offset = push_reg_to_stack(instr_vec, 0, Reg::RDI);

    // Perform null check on the record pointer
    instr_vec.extend(vec![
        Instr::ICmp(Val::Reg(Reg::RDI), Val::Imm(0)),
        Instr::IJumpEqual(format!("{}_record_rc_decr_end", e.name()).into()),
    ]);

    // Decrement the refcount by 1 and check if it hits zero
    instr_vec.extend(vec![
        Instr::IComment("Decrement refcount by 1, compare to 0".to_string().into()),
        Instr::ISub(Val::RegOffset(Reg::RDI, 0), Val::Imm(1)),
        Instr::ICmp(Val::RegOffset(Reg::RDI, 0), Val::Imm(0)),
        Instr::IJumpNotEqual(format!("{}_record_rc_decr_end", e.name()).into()),
    ]);

    for (i, (field_name, field_type)) in e.field_types().iter().enumerate() {
        match field_type {
            ExprType::RecordPointer(type_name) | ExprType::ObjectPointer(type_name) => {
                instr_vec.push(Instr::IComment(format!(
                    "Decrement refcount of field {field_name}"
                ).into()));
                instr_vec.extend(vec![
                    // Load the address of the record struct into R11
                    Instr::IMov(
                        Val::Reg(Reg::R11),
                        Val::RegOffset(Reg::RBP, record_addr_offset),
                    ),
                    // Load the address of the field's pointer into RDI
                    Instr::IMov(
                        Val::Reg(Reg::RDI),
                        Val::RegOffset(
                            Reg::R11,
                            ((i as i32) + e.field_idx_start()) * SIZE_OF_DWORD,
                        ),
                    ),
                    Instr::ICall(format!("{type_name}_record_rc_decr").into()),
                ]);
            }
            _ => continue,
        }

        // if let ExprType::RecordPointer(field_record_type) = field_type {
        //     // If the field is a record pointer, we need to decrement the reference count of the field
        //     // and free the memory if the refcount is 0 recursively
        //     instr_vec.extend(vec![
        //         // Load the address of the record struct into R11
        //         Instr::IMov(
        //             Val::Reg(Reg::R11),
        //             Val::RegOffset(Reg::RBP, record_addr_offset),
        //         ),
        //         // Load the address of the field's pointer into RDI
        //         Instr::IMov(
        //             Val::Reg(Reg::RDI),
        //             Val::RegOffset(Reg::R11, i32::try_from(i + 1).unwrap() * SIZE_OF_DWORD),
        //         ),
        //         Instr::ICall(format!("{}_record_rc_decr", field_record_type)),
        //     ]);
        // }
    }

    // Free the record struct's memory
    instr_vec.extend(vec![
        Instr::IMov(
            Val::Reg(Reg::RDI),
            Val::RegOffset(Reg::RBP, record_addr_offset),
        ),
        Instr::ICall("free".into()), // Free the record struct
    ]);

    let n_bytes = e.alloc_size();

    // Subtract from curr heap size
    instr_vec.push(Instr::ISub(
        Val::RegOffset(Reg::R12, CURRENT_HEAP_SIZE_R12_OFFSET),
        Val::Imm(n_bytes),
    ));

    instr_vec.push(Instr::ITag(format!("{}_record_rc_decr_end", e.name()).into()));

    instr_vec.extend(FUNCTION_EPILOGUE);
}

fn compile_heap_print_function(e: &dyn HeapAllocated, instr_vec: &mut Vec<Instr>) {
    instr_vec.push(Instr::IEnter(0));

    // Move the address of the object/record into R13 (callee-saved)
    instr_vec.push(Instr::IMov(Val::Reg(Reg::R13), Val::Reg(Reg::RDI)));
<<<<<<< HEAD
    
=======

>>>>>>> 956c5176
    let type_name = e.name();
    let fields = e.field_types();
    let stringified_name_label = format_stringified_heap_name(&type_name);

    instr_vec.extend(vec![
<<<<<<< HEAD
        Instr::IMov(Val::Reg(Reg::RSI), Val::Imm(ExprType::RecordPointer("".to_string()).to_type_flag())),
        Instr::IMov(Val::Reg(Reg::R11), Val::Imm(ExprType::NullPtr.to_type_flag())),
        Instr::ICmp(Val::Reg(Reg::RDI), Val::Imm(0)),
        Instr::ICMovEqual(Val::Reg(Reg::RSI), Val::Reg(Reg::R11)),
        Instr::IMov(Val::Reg(Reg::RDI), Val::LabelPointer(stringified_name_label)),
        Instr::ICall("snek_print".into()),
        Instr::IJumpEqual(format!("{}_print_end", type_name)),
    ]);
    
=======
        Instr::IMov(
            Val::Reg(Reg::RSI),
            Val::Imm(ExprType::RecordPointer("".to_string()).to_type_flag()),
        ),
        Instr::IMov(
            Val::Reg(Reg::R11),
            Val::Imm(ExprType::NullPtr.to_type_flag()),
        ),
        Instr::ICmp(Val::Reg(Reg::RDI), Val::Imm(0)),
        Instr::ICMovEqual(Val::Reg(Reg::RSI), Val::Reg(Reg::R11)),
        Instr::IMov(
            Val::Reg(Reg::RDI),
            Val::LabelPointer(stringified_name_label),
        ),
        Instr::ICall("snek_print".into()),
        Instr::IJumpEqual(format!("{}_print_end", type_name).into()),
    ]);

>>>>>>> 956c5176
    instr_vec.extend(PRINT_OPEN_PARENS);

    for (i, (_, field_type)) in fields.iter().enumerate() {
        place_args_in_rdi_rsi(
            instr_vec,
<<<<<<< HEAD
            Val::RegOffset(
                Reg::R13,
                ((i as i32) + e.field_idx_start()) * SIZE_OF_DWORD,
            ),
            Val::Imm(field_type.to_type_flag()),
        );
    
=======
            Val::RegOffset(Reg::R13, ((i as i32) + e.field_idx_start()) * SIZE_OF_DWORD),
            Val::Imm(field_type.to_type_flag()),
        );

>>>>>>> 956c5176
        if field_type.is_heap_allocated() {
            let field_type_name = field_type.extract_heap_allocated_type_name();
            let stringified_name_label = format_stringified_heap_name(&field_type_name);

            instr_vec.extend(vec![
                Instr::IMov(Val::Reg(Reg::RSI), Val::Imm(field_type.to_type_flag())),
<<<<<<< HEAD
                Instr::IMov(Val::Reg(Reg::R11), Val::Imm(ExprType::NullPtr.to_type_flag())),
                Instr::ICmp(Val::Reg(Reg::RDI), Val::Imm(0)),
                Instr::ICMovEqual(Val::Reg(Reg::RSI), Val::Reg(Reg::R11)),
                Instr::IMov(Val::Reg(Reg::RDI), Val::LabelPointer(stringified_name_label)),
=======
                Instr::IMov(
                    Val::Reg(Reg::R11),
                    Val::Imm(ExprType::NullPtr.to_type_flag()),
                ),
                Instr::ICmp(Val::Reg(Reg::RDI), Val::Imm(0)),
                Instr::ICMovEqual(Val::Reg(Reg::RSI), Val::Reg(Reg::R11)),
                Instr::IMov(
                    Val::Reg(Reg::RDI),
                    Val::LabelPointer(stringified_name_label),
                ),
>>>>>>> 956c5176
            ]);
        }

        instr_vec.push(Instr::ICall("snek_print".into()));
    }
<<<<<<< HEAD
    
    instr_vec.extend(PRINT_CLOSED_PARENS);
    instr_vec.extend(PRINT_NEWLINE);

    instr_vec.push(Instr::ITag(format!("{}_print_end", type_name)));
    instr_vec.extend(FUNCTION_EPILOGUE);
}

fn compile_class_vtable(
    class: &Class,
    instr_vec: &mut Vec<Instr>,
) {
    let mut vtable_indices = vec![
        Instr::IDq("NULL".to_string());
        class.vtable_indices.len()
    ];

    for (method_name, (vtable_idx, method_owner_class)) in class.vtable_indices.iter() {
        println!("VTable index for method {} in class {}: {}", method_name, method_owner_class, *vtable_idx);
        vtable_indices[*vtable_idx] = Instr::IDq(format_vtable_label(method_name, method_owner_class));
=======

    instr_vec.extend(PRINT_CLOSED_PARENS);
    instr_vec.extend(PRINT_NEWLINE);

    instr_vec.push(Instr::ITag(format!("{}_print_end", type_name).into()));
    instr_vec.extend(FUNCTION_EPILOGUE);
}

fn compile_class_vtable(class: &Class, instr_vec: &mut Vec<Instr>) {
    let mut vtable_indices = vec![Instr::IDq("NULL".into()); class.vtable_indices.len()];

    for (method_name, (vtable_idx, method_owner_class)) in class.vtable_indices.iter() {
        println!(
            "VTable index for method {} in class {}: {}",
            method_name, method_owner_class, *vtable_idx
        );
        vtable_indices[*vtable_idx] =
            Instr::IDq(format_vtable_label(method_name, method_owner_class).into());
>>>>>>> 956c5176
    }

    instr_vec.extend(vtable_indices);
}

/// Compile a program to a string of x86-64 assembly
pub fn compile(program: &Program) -> String {
    // Compile all functions to instruction strings
    let asm_section_extern = "extern snek_print
extern snek_error
extern malloc
<<<<<<< HEAD
extern free".to_string();

    let mut asm_section_data = "
section .data
".to_string();

=======
extern free"
        .to_string();

    let mut asm_section_data = "
section .data
"
    .to_string();

>>>>>>> 956c5176
    let mut asm_section_text: String = "
section .text
global our_code_starts_here

out_of_memory_error:
  enter 0, 0
  mov rdi, 4
  call snek_error
  leave
  ret

overflow_error:
  enter 0, 0
  mov rdi, 3
  call snek_error
  leave
  ret

rc_incr:
  enter 0, 0
  ; Check if carry_forward_assignment is not set
  cmp rbx, 0
  je rc_incr_end
  ; Check if the pointer is null
  cmp rdi, 0
  je rc_incr_end
  ; Increment the ref count
  add qword [rdi], 1
  rc_incr_end:
  leave
  ret
<<<<<<< HEAD
".to_string();
=======
"
    .to_string();
>>>>>>> 956c5176

    let mut ctx: CompileCtx = CompileCtx {
        scope: VariableScope::new(),
        rbp_offset: 0,
        rbx_offset: 0,
        tag_id: 0,
        rbp_offset_stack: Vec::new(),
        rbx_offset_stack: Vec::new(),
    };

    let mut instr_vec: Vec<Instr> = Vec::new();

    // Generate assembly for freeing records/objects recursively
    let classes = program.classes.values().map(|c| c as &dyn HeapAllocated);
    let records = program
        .records
        .values()
        .map(|record| record as &dyn HeapAllocated);

    let heap_allocated_signatures = classes.chain(records);

    for signature in heap_allocated_signatures {
        let name = signature.name();
<<<<<<< HEAD
        
=======

>>>>>>> 956c5176
        // Add the stringified name to the data section
        let asm_stringified_name = format!(
            "{}{}\n",
            " ".repeat(N_SPACES_ASM_INDENTATION),
            format!("{} db \"{name}\", 0", format_stringified_heap_name(name))
        );

<<<<<<< HEAD
        asm_section_data += &asm_stringified_name;
        
=======
        asm_section_data.push_str(&asm_stringified_name);

>>>>>>> 956c5176
        // Compile the print function for the record/object
        instr_vec.clear();
        compile_heap_print_function(signature, &mut instr_vec);

        let asm_print_func_string = format!(
            "
{name}_print:
{}
",
            compile_instrs_to_str(&instr_vec)
        );

        asm_section_text.push_str(&asm_print_func_string);

        // Compile the reference count decrement function for the record/object
        instr_vec.clear();
        compile_heap_rc_decr_function_to_instrs(signature, &mut instr_vec);

        let asm_rc_decr_func_string = format!(
            "
{name}_record_rc_decr:
{}
",
            compile_instrs_to_str(&instr_vec)
        );

<<<<<<< HEAD
        asm_section_text.push_str(&asm_rc_decr_func_string);
=======
        asm_section_text.push_str(&asm_func_string);
>>>>>>> 956c5176
    }

    // Generate assembly for each function body
    let standalone_funcs = program.functions.values();
    let class_methods = program
        .classes
        .values()
        .map(|class| class.methods.values())
        .flatten();

    let funcs = standalone_funcs.chain(class_methods);

    for func in funcs {
        let name = func.name.clone();
        println!("Starting compilation for {name}");

        instr_vec.clear();
        let eval_return_type = compile_function_to_instrs(func, &mut instr_vec, &mut ctx, program);

        if eval_return_type != func.return_type {
            panic!(
                "Return type of function {name} does not match function body, expected: {:?} but got {:?}",
                func.return_type, eval_return_type
            );
        }

        let asm_func_string = format!(
            "
{name}:
{}
",
            compile_instrs_to_str(&instr_vec)
        );

        asm_section_text.push_str(&asm_func_string);
        println!("Finished compilation for {name}");
    }

    // Generate assembly for class VTables
    for (class_name, class) in program.classes.iter() {
        instr_vec.clear();
        compile_class_vtable(class, &mut instr_vec);

        let asm_vtable_string = format!(
            "
{class_name}_VTable:
{}
",
            compile_instrs_to_str(&instr_vec)
        );

<<<<<<< HEAD
        asm_section_data.push_str(&asm_vtable_string);
=======
        asm_section_text.push_str(&asm_func_string);
>>>>>>> 956c5176
    }

    // Generate assembly for the main expression
    instr_vec.clear();
<<<<<<< HEAD
    let _ = compile_main_expr_to_instrs(&program.main_expr, &mut instr_vec, &mut ctx, program);
    let asm_func_string = format!(
=======
    let eval_return_type =
        compile_main_expr_to_instrs(&program.main_expr, &mut instr_vec, &mut ctx, program);
    if !matches!(eval_return_type, ExprType::Number | ExprType::Boolean) {
        panic!(
            "Main expression must evaluate to a number or boolean, got {:?}",
            eval_return_type
        );
    }

    let asm_main_string = format!(
>>>>>>> 956c5176
        "
{MAIN_FN_TAG}:
{}
",
        compile_instrs_to_str(&instr_vec)
    );

<<<<<<< HEAD
    asm_section_text.push_str(&asm_func_string);

    let asm_string = format!("{}\n{}\n{}", asm_section_extern, asm_section_data, asm_section_text);
=======
    asm_section_text.push_str(&asm_main_string);

    let asm_string = format!(
        "{}\n{}\n{}",
        asm_section_extern, asm_section_data, asm_section_text
    );
>>>>>>> 956c5176
    asm_string
}<|MERGE_RESOLUTION|>--- conflicted
+++ resolved
@@ -97,48 +97,22 @@
         Expr::Boolean(_) | Expr::Number(_) | Expr::Id(_) => 0,
         Expr::UnOp(op1, e) => {
             match op1 {
-<<<<<<< HEAD
-                Op1::Print => {
-                    stack_space_needed(e) + // Evaluate the expression to be printed
-                    1 * SIZE_OF_DWORD // Save RAX on the stack to restore after print call
-            }
-=======
                 Op1::Print => std::cmp::max(
                     stack_space_needed(e),
                     SIZE_OF_DWORD, // Space needed to temporarily store the result of the print call
                 ),
->>>>>>> 956c5176
                 _ => stack_space_needed(e),
             }
         }
         Expr::BinOp(_, e1, e2) => {
             // For binary operations, we need to push the result of e2 to the stack
-<<<<<<< HEAD
-            SIZE_OF_DWORD + std::cmp::max(
-                stack_space_needed(e1),
-                stack_space_needed(e2)
-=======
             std::cmp::max(
                 SIZE_OF_DWORD + stack_space_needed(e1),
                 stack_space_needed(e2),
->>>>>>> 956c5176
             )
         }
         Expr::Let(bindings, e) => {
             // We push the evaluation of each binding to the stack
-<<<<<<< HEAD
-            let space_needed_for_bindings = SIZE_OF_DWORD * bindings.len() as i32;
-            let space_needed_for_bindings_eval = bindings.iter().fold(0, |acc, (_, binding_expr)| {
-                std::cmp::max(acc, stack_space_needed(binding_expr))
-            });
-
-            std::cmp::max(
-                space_needed_for_bindings,
-                space_needed_for_bindings_eval
-            ) +
-            stack_space_needed(e) + // Space needed for let body expression
-            1 * SIZE_OF_DWORD // Space needed to temporarily store body eval
-=======
             let space_needed_for_bindings = SIZE_OF_DWORD * (bindings.len() as i32);
             let space_needed_for_bindings_eval =
                 bindings
@@ -156,7 +130,6 @@
                     stack_space_needed(e),
                     SIZE_OF_DWORD, // Space needed to temporarily store body eval
                 )
->>>>>>> 956c5176
         }
         Expr::Set(_, e) => {
             std::cmp::max(
@@ -418,15 +391,9 @@
             Val::Reg(Reg::R11),
             Val::RegOffset(Reg::R12, MAX_HEAP_SIZE_R12_OFFSET),
         ),
-<<<<<<< HEAD
-        Instr::IJumpLess(heap_check_end_tag.to_string()),
-        Instr::ICall("out_of_memory_error".into()),
-        Instr::ITag(heap_check_end_tag),
-=======
         Instr::IJumpLess(heap_check_end_tag.clone().into()),
         Instr::ICall("out_of_memory_error".into()),
         Instr::ITag(heap_check_end_tag.into()),
->>>>>>> 956c5176
     ]);
 
     // Allocate space for the item
@@ -596,21 +563,12 @@
             instr_vec.push(Instr::ICall("rc_incr".into()));
         }
 
-<<<<<<< HEAD
-        // Decrement the ref count of the record pointer which we're looking up with
-        // after the temporary increment from earlier
-        instr_vec.extend(vec![
-            Instr::IMov(Val::Reg(Reg::RDI), Val::RegOffset(Reg::RBP, e1_addr_offset)),
-            Instr::ICall(format!("{}_record_rc_decr", e.name()).into()),
-        ]);
-=======
         // // Decrement the ref count of the record pointer which we're looking up with
         // // after the temporary increment from earlier
         // instr_vec.extend(vec![
         //     Instr::IMov(Val::Reg(Reg::RDI), Val::RegOffset(Reg::RBP, e1_addr_offset)),
         //     Instr::ICall(format!("{}_record_rc_decr", e.name())),
         // ]);
->>>>>>> 956c5176
 
         // Move the evaluated field value into rax
         instr_vec.push(Instr::IMov(
@@ -628,69 +586,6 @@
     }
 }
 
-<<<<<<< HEAD
-
-// fn compile_heap_allocated_print<T: HeapAllocated>(
-//     e: &T,
-//     instr_vec: &mut Vec<Instr>,
-// ) {
-//     // Print open parens
-//     // instr_vec.push(Instr::IMov(Val::Reg(Reg::RDI), Val::Imm(0)));
-//     // instr_vec.push(Instr::IMov(Val::Reg(Reg::RSI), Val::Imm(5)));
-
-//     // instr_vec.push(Instr::ICall("snek_print".to_string()));
-//     instr_vec.extend(PRINT_OPEN_PARENS);
-
-//     let fields = e.field_types();
-
-//     for (i, (field_name, field_type)) in fields.iter().enumerate() {
-//         if field_type.is_heap_allocated() {
-//             let name = field_type.extract_heap_allocated_type_name();
-//             let stringified_name_label = format_stringified_heap_name(&name);
-
-//             instr_vec.push(Instr::IMov(
-//                 Val::Reg(Reg::RDI),
-//                 Val::LabelPointer(stringified_name_label),
-//             ));
-//         } else {
-//             instr_vec.push(Instr::IMov(
-//                 Val::Reg(Reg::RDI),
-//                 Val::RegOffset(
-//                     Reg::R10,
-//                     ((i as i32) + e.field_idx_start()) * SIZE_OF_DWORD,
-//                 ),
-//             ));
-//         }
-
-//         instr_vec.push(Instr::IMov(
-//             Val::Reg(Reg::RSI),
-//             Val::Imm(field_type.to_type_flag()),
-//         ));
-        
-//         // instr_vec.push(Instr::IMov(
-//         //     Val::Reg(Reg::RDI),
-//         //     Val::RegOffset(
-//         //         Reg::R10,
-//         //         ((i as i32) + e.field_idx_start()) * SIZE_OF_DWORD,
-//         //     ),
-//         // ));
-//         // instr_vec.push(Instr::IMov(
-//         //     Val::Reg(Reg::RSI),
-//         //     Val::Imm(field_type.to_type_flag()),
-//         // ));
-
-//         instr_vec.push(Instr::ICall("snek_print".into()));
-//     }
-
-//     // // print closed parens
-//     instr_vec.push(Instr::IMov(Val::Reg(Reg::RDI), Val::Imm(1)));
-//     instr_vec.push(Instr::IMov(Val::Reg(Reg::RSI), Val::Imm(5)));
-
-//     instr_vec.push(Instr::ICall("snek_print".into()));
-// }
-
-=======
->>>>>>> 956c5176
 fn compile_function_arguments(
     args: &Vec<Expr>,
     ctx: &mut CompileCtx,
@@ -780,49 +675,6 @@
                         let e_type_name = e_type.extract_heap_allocated_type_name();
                         instr_vec.extend(vec![
                             Instr::IMov(Val::Reg(Reg::RDI), Val::Reg(Reg::RAX)),
-<<<<<<< HEAD
-                            Instr::ICall(format!("{}_print", e_type_name).into())
-                        ]);
-                    } else {
-                        place_args_in_rdi_rsi(instr_vec, Val::Reg(Reg::RAX), Val::Imm(e_type.to_type_flag()));
-                        
-                        instr_vec.push(Instr::ICall("snek_print".into()));
-                        instr_vec.extend(PRINT_NEWLINE);
-                    }
-
-                    // Print statements should evaluate to the given printed value
-                    instr_vec.push(Instr::IMov(
-                        Val::Reg(Reg::RAX),
-                        Val::RegOffset(Reg::RBP, e_rbp_offset),
-                    ));
-
-                    // if let ExprType::RecordPointer(name) = &e_type {
-                    //     let record_def = program
-                    //         .records
-                    //         .get(name)
-                    //         .expect("Record definition not found");
-
-                    //     instr_vec.push(Instr::IMov(Val::Reg(Reg::R10), Val::Reg(Reg::RAX)));
-
-                    //     compile_heap_allocated_print(record_def, instr_vec);
-
-                    //     // Print statements should evaluate to the given value
-                    //     instr_vec.push(Instr::IMov(
-                    //         Val::Reg(Reg::RAX),
-                    //         Val::RegOffset(Reg::RBP, e_rbp_offset),
-                    //     ));
-                    // } else if let ExprType::ObjectPointer(name) = &e_type {
-                    //     let class_def = program
-                    //         .classes
-                    //         .get(name)
-                    //         .expect("Record definition not found");
-
-                    //     instr_vec.push(Instr::IMov(Val::Reg(Reg::R10), Val::Reg(Reg::RAX)));
-
-                    //     compile_heap_allocated_print(class_def, instr_vec);
-
-                    //     // Print statements should evaluate to the given value
-=======
                             Instr::ICall(format!("{}_print", e_type_name).into()),
                         ]);
                     } else {
@@ -856,13 +708,10 @@
                     //     compile_heap_allocated_print(&record_def.field_types, instr_vec, 1);
 
                     //     // // Print statements should evaluate to the given value
->>>>>>> 956c5176
                     //     instr_vec.push(Instr::IMov(
                     //         Val::Reg(Reg::RAX),
                     //         Val::RegOffset(Reg::RBP, e_rbp_offset),
                     //     ));
-<<<<<<< HEAD
-=======
                     // } else if let ExprType::ObjectPointer(name) = &e_type {
                     //     let e_rbp_offset = push_reg_to_stack(instr_vec, ctx.rbp_offset, Reg::RAX);
                     //     ctx.rbp_offset = e_rbp_offset;
@@ -899,7 +748,6 @@
                     //         Val::RegOffset(Reg::RBP, e_rbp_offset),
                     //     ));
                     // }
->>>>>>> 956c5176
                 }
                 x => {
                     if e_type != ExprType::Number {
@@ -919,26 +767,12 @@
         }
         Expr::BinOp(op, e1, e2) => {
             // Compile e2 first so that subtraction works nicely, leaves e1 in rax
-<<<<<<< HEAD
-            let rbp_offset_pre_e2_eval = ctx.rbp_offset;
-
-            let e2_type = compile_to_instrs(e2, ctx, instr_vec, program);
-            ctx.rbp_offset = rbp_offset_pre_e2_eval;
-
-            let rbp_offset_e2_eval = push_reg_to_stack(instr_vec, ctx.rbp_offset, Reg::RAX);
-            ctx.rbp_offset = rbp_offset_e2_eval;
-
-            let rbp_offset_pre_e1_eval = ctx.rbp_offset;
-            let e1_type = compile_to_instrs(e1, ctx, instr_vec, program); // e1 is in rax
-            ctx.rbp_offset = rbp_offset_pre_e1_eval;
-=======
             let e2_type = compile_expr(e2, ctx, instr_vec, program);
             let rbp_offset_e2_eval = push_reg_to_stack(instr_vec, ctx.rbp_offset, Reg::RAX);
             ctx.rbp_offset = rbp_offset_e2_eval;
 
             // Then compile e1, which will be left in rax
             let e1_type = compile_expr(e1, ctx, instr_vec, program);
->>>>>>> 956c5176
 
             match op {
                 Op2::Equal => {
@@ -1021,20 +855,10 @@
                 panic!("Invalid binary operation {:?}", op);
             };
 
-<<<<<<< HEAD
-            // Restore rbp to whatever it was before evaluating everything
-            ctx.rbp_offset = rbp_offset_pre_e2_eval;
-
-            ret_type
-        }
-        Expr::Let(bindings, e) => {
-            let rbp_offset_pre_eval = ctx.rbp_offset;
-=======
             ret_type
         }
         Expr::Let(bindings, e) => {
             instr_vec.push(Instr::IComment("Let expression".into()));
->>>>>>> 956c5176
             let original_scope = ctx.scope.clone();
 
             // Add the bindings from the scope
@@ -1046,13 +870,6 @@
             for (var_name, var_e) in bindings {
                 let var_e_type = compile_expr(var_e, ctx, instr_vec, program);
 
-<<<<<<< HEAD
-                let rbp_offset_pre_var_eval = ctx.rbp_offset;
-                let var_e_type = compile_to_instrs(var_e, ctx, instr_vec, program);
-                ctx.rbp_offset = rbp_offset_pre_var_eval;
-                
-=======
->>>>>>> 956c5176
                 // Save the evaluated value of the variable on the stack
                 ctx.rbp_offset = push_reg_to_stack(instr_vec, ctx.rbp_offset, Reg::RAX);
 
@@ -1062,15 +879,8 @@
                 {
                     panic!("Duplicate binding in let expression");
                 } else {
-<<<<<<< HEAD
-                    ctx.scope.insert(
-                        var_name.clone(),
-                        (ctx.rbp_offset, var_e_type.clone())
-                    );
-=======
                     ctx.scope
                         .insert(var_name.clone(), (ctx.rbp_offset, var_e_type.clone()));
->>>>>>> 956c5176
                 }
             }
 
@@ -1087,9 +897,6 @@
                         Val::Reg(Reg::RDI),
                         Val::RegOffset(Reg::RBP, *offset),
                     ));
-<<<<<<< HEAD
-                    instr_vec.push(Instr::ICall(format!("{}_record_rc_decr", e_type.extract_heap_allocated_type_name()).into()));
-=======
                     instr_vec.push(Instr::ICall(
                         format!(
                             "{}_record_rc_decr",
@@ -1097,7 +904,6 @@
                         )
                         .into(),
                     ));
->>>>>>> 956c5176
                 }
             }
 
@@ -1109,7 +915,6 @@
 
             // Restore original scope after the let expression is finished
             ctx.scope = original_scope;
-            ctx.rbp_offset = rbp_offset_pre_eval;
 
             e_type
         }
@@ -1429,30 +1234,7 @@
                     method_signature.arg_types.len(), args.len());
                 }
 
-<<<<<<< HEAD
-                ctx.rbx_offset = pop_rbx_from_stack(instr_vec, ctx.rbx_offset);
-
-                for (i, offset) in arg_evaluation_offsets.iter().enumerate() {
-                    instr_vec.extend(vec![
-                        // Cut off david's balls and put them in a jar and then put them in a jar and also put them in a jar
-                        Instr::IMov(Val::Reg(Reg::R11), Val::RegOffset(Reg::RBP, *offset)),
-                        Instr::IMov(
-                            Val::RegOffset(Reg::RSP, i32::try_from(i).unwrap() * SIZE_OF_DWORD),
-                            Val::Reg(Reg::R11),
-                        ),
-                    ]);
-                }
-
-                // Grab method from vtable
-                instr_vec.push(Instr::IMov(Val::Reg(Reg::R11), Val::LabelPointer(format!("[{}_VTable+{}]", class_name, (vtable_idx.0 as i32) * SIZE_OF_DWORD))));
-
-                ctx.rbp_offset = rbp_offset_pre_arg_eval;
-
-                // Call the function
-                instr_vec.push(Instr::ICall(reg_to_str(&Reg::R11).into()));
-=======
                 compile_function_arguments(args, ctx, instr_vec, program, 0);
->>>>>>> 956c5176
 
                 // Grab method (function pointer) from vtable and call it
                 instr_vec.extend(vec![
@@ -1513,14 +1295,14 @@
         total_stack_space_needed_n_bytes,
     )));
 
-    for (i, (arg_name, arg_type)) in func.arg_types.iter().enumerate() {
+    for (i, arg) in func.arg_types.iter().enumerate() {
         let arg_rbp_offset = i32::try_from(i + 2).unwrap() * SIZE_OF_DWORD;
         if ctx
             .scope
-            .insert(arg_name.clone(), (arg_rbp_offset, arg_type.clone()))
+            .insert(arg.0.clone(), (arg_rbp_offset, arg.1.clone()))
             .is_some()
         {
-            panic!("Invalid: duplicate parameter {} in function", arg_name);
+            panic!("Invalid: duplicate parameter {} in function", arg.0);
         }
     }
 
@@ -1534,20 +1316,16 @@
         let rax_offset = push_reg_to_stack(instr_vec, ctx.rbp_offset, Reg::RAX);
         ctx.rbp_offset = rax_offset;
 
-        for (i, (arg_name, arg_type)) in func.arg_types.iter().enumerate() {
-            if arg_type.is_heap_allocated() {
+        for (i, arg) in func.arg_types.iter().enumerate() {
+            if arg.1.is_heap_allocated() {
                 // Decrement ref counter
-                let arg_rbp_offset = i as i32 * SIZE_OF_DWORD;
+                let arg_rbp_offset = i32::try_from(i + 2).unwrap() * SIZE_OF_DWORD;
                 instr_vec.extend(vec![
                     Instr::IMov(Val::Reg(Reg::RDI), Val::RegOffset(Reg::RBP, arg_rbp_offset)),
-<<<<<<< HEAD
-                    Instr::ICall(format!("{}_record_rc_decr", arg_type.extract_heap_allocated_type_name()).into()),
-=======
                     Instr::ICall(format!(
                         "{}_record_rc_decr",
                         arg.1.extract_heap_allocated_type_name()
                     ).into()),
->>>>>>> 956c5176
                 ]);
             }
         }
@@ -1579,39 +1357,31 @@
         stack_space_needed_n_bytes + rbx_storage_stack_space_needed_n_bytes;
 
     // Reset parts of the context (need to keep the tag_id as it was before)
-    // ctx.rbx_offset = -1 * 4 * SIZE_OF_DWORD;
-    // ctx.rbp_offset = ctx.rbx_offset - rbx_storage_stack_space_needed_n_bytes;
+    ctx.rbx_offset = -1 * 4 * SIZE_OF_DWORD;
+    ctx.rbp_offset = ctx.rbx_offset - rbx_storage_stack_space_needed_n_bytes;
     ctx.scope.clear();
-    ctx.rbx_offset = 0;
-    ctx.rbp_offset = 0;
 
     instr_vec.push(Instr::IEnter(round_up_to_next_multiple_of_16(
         total_stack_space_needed_n_bytes,
     )));
 
     // Store R12 so we can restore it later
-    ctx.rbp_offset = push_reg_to_stack(instr_vec, ctx.rbp_offset, Reg::R12);
-    let old_r12_rbp_offset = ctx.rbp_offset;
+    let old_r12_rbp_offset = push_reg_to_stack(instr_vec, 0, Reg::R12);
 
     // Store current RBP to R12
     instr_vec.push(Instr::IMov(Val::Reg(Reg::R12), Val::Reg(Reg::RBP)));
 
     // Push max heap size to stack (can index with [rbp - 16])
-    ctx.rbp_offset = push_reg_to_stack(instr_vec, ctx.rbp_offset, Reg::RSI);
+    let max_heap_size_rbp_offset = push_reg_to_stack(instr_vec, old_r12_rbp_offset, Reg::RSI);
 
     // Push current heap size (0) to stack (can index with [rbp - 24])
-    ctx.rbp_offset = push_val_to_stack(instr_vec, ctx.rbp_offset, 0);
+    let curr_heap_size_rbp_offset = push_val_to_stack(instr_vec, max_heap_size_rbp_offset, 0);
 
     // Store RBX so we can restore it later
-    ctx.rbp_offset = push_reg_to_stack(instr_vec, ctx.rbp_offset, Reg::RBX);
-    let old_rbx_rbp_offset = ctx.rbp_offset;
+    let old_rbx_rbp_offset = push_reg_to_stack(instr_vec, curr_heap_size_rbp_offset, Reg::RBX);
 
     // Set initial carry forward to 0
     instr_vec.push(Instr::IMov(Val::Reg(Reg::RBX), Val::Imm(0)));
-
-    // Set correct values for rbp, rbx offsets after pushing prelim data
-    ctx.rbx_offset = ctx.rbp_offset;
-    ctx.rbp_offset = ctx.rbx_offset - rbx_storage_stack_space_needed_n_bytes;
 
     // input: input to the program
     ctx.rbp_offset = push_reg_to_stack(instr_vec, ctx.rbp_offset, Reg::RDI);
@@ -1621,33 +1391,6 @@
     let ret = compile_expr(expr, ctx, instr_vec, program);
 
     // Call print function with final result
-<<<<<<< HEAD
-    instr_vec.push(Instr::IComment("Print final result".to_string()));
-    
-    if ret.is_heap_allocated() {
-        // If the final result is a heap-allocated type, we need to call the print function with just the name
-        let type_name = ret.extract_heap_allocated_type_name();
-        let stringified_name_label = format_stringified_heap_name(&type_name);
-
-        instr_vec.extend(vec![
-            Instr::IMov(Val::Reg(Reg::RSI), Val::Imm(ret.to_type_flag())),
-            Instr::IMov(Val::Reg(Reg::RDI), Val::LabelPointer(stringified_name_label)),
-            Instr::ICall("snek_print".into())
-        ]);
-    } else {
-        place_args_in_rdi_rsi(instr_vec, Val::Reg(Reg::RAX), Val::Imm(ret.to_type_flag()));
-        instr_vec.push(Instr::ICall("snek_print".into()));
-    }
-
-    // instr_vec.push(Instr::IMov(Val::Reg(Reg::RDI), Val::Reg(Reg::RAX)));
-    // instr_vec.push(Instr::IMov(
-    //     Val::Reg(Reg::RSI),
-    //     Val::Imm(ret.to_type_flag()),
-    // ));
-
-    // // TODO @dkrajews: make this support printing records
-    // instr_vec.push(Instr::ICall(("snek_print")));
-=======
     instr_vec.push(Instr::IComment("Print final result".into()));
     if ret.is_heap_allocated() {
         let type_name = ret.extract_heap_allocated_type_name();
@@ -1678,7 +1421,6 @@
 
     // TODO @dkrajews: make this support printing records
     instr_vec.push(Instr::ICall("snek_print".into()));
->>>>>>> 956c5176
 
     // Restore RBX, R12
     instr_vec.extend(vec![
@@ -1791,27 +1533,12 @@
 
     // Move the address of the object/record into R13 (callee-saved)
     instr_vec.push(Instr::IMov(Val::Reg(Reg::R13), Val::Reg(Reg::RDI)));
-<<<<<<< HEAD
-    
-=======
-
->>>>>>> 956c5176
+
     let type_name = e.name();
     let fields = e.field_types();
     let stringified_name_label = format_stringified_heap_name(&type_name);
 
     instr_vec.extend(vec![
-<<<<<<< HEAD
-        Instr::IMov(Val::Reg(Reg::RSI), Val::Imm(ExprType::RecordPointer("".to_string()).to_type_flag())),
-        Instr::IMov(Val::Reg(Reg::R11), Val::Imm(ExprType::NullPtr.to_type_flag())),
-        Instr::ICmp(Val::Reg(Reg::RDI), Val::Imm(0)),
-        Instr::ICMovEqual(Val::Reg(Reg::RSI), Val::Reg(Reg::R11)),
-        Instr::IMov(Val::Reg(Reg::RDI), Val::LabelPointer(stringified_name_label)),
-        Instr::ICall("snek_print".into()),
-        Instr::IJumpEqual(format!("{}_print_end", type_name)),
-    ]);
-    
-=======
         Instr::IMov(
             Val::Reg(Reg::RSI),
             Val::Imm(ExprType::RecordPointer("".to_string()).to_type_flag()),
@@ -1830,38 +1557,21 @@
         Instr::IJumpEqual(format!("{}_print_end", type_name).into()),
     ]);
 
->>>>>>> 956c5176
     instr_vec.extend(PRINT_OPEN_PARENS);
 
     for (i, (_, field_type)) in fields.iter().enumerate() {
         place_args_in_rdi_rsi(
             instr_vec,
-<<<<<<< HEAD
-            Val::RegOffset(
-                Reg::R13,
-                ((i as i32) + e.field_idx_start()) * SIZE_OF_DWORD,
-            ),
-            Val::Imm(field_type.to_type_flag()),
-        );
-    
-=======
             Val::RegOffset(Reg::R13, ((i as i32) + e.field_idx_start()) * SIZE_OF_DWORD),
             Val::Imm(field_type.to_type_flag()),
         );
 
->>>>>>> 956c5176
         if field_type.is_heap_allocated() {
             let field_type_name = field_type.extract_heap_allocated_type_name();
             let stringified_name_label = format_stringified_heap_name(&field_type_name);
 
             instr_vec.extend(vec![
                 Instr::IMov(Val::Reg(Reg::RSI), Val::Imm(field_type.to_type_flag())),
-<<<<<<< HEAD
-                Instr::IMov(Val::Reg(Reg::R11), Val::Imm(ExprType::NullPtr.to_type_flag())),
-                Instr::ICmp(Val::Reg(Reg::RDI), Val::Imm(0)),
-                Instr::ICMovEqual(Val::Reg(Reg::RSI), Val::Reg(Reg::R11)),
-                Instr::IMov(Val::Reg(Reg::RDI), Val::LabelPointer(stringified_name_label)),
-=======
                 Instr::IMov(
                     Val::Reg(Reg::R11),
                     Val::Imm(ExprType::NullPtr.to_type_flag()),
@@ -1872,34 +1582,11 @@
                     Val::Reg(Reg::RDI),
                     Val::LabelPointer(stringified_name_label),
                 ),
->>>>>>> 956c5176
             ]);
         }
 
         instr_vec.push(Instr::ICall("snek_print".into()));
     }
-<<<<<<< HEAD
-    
-    instr_vec.extend(PRINT_CLOSED_PARENS);
-    instr_vec.extend(PRINT_NEWLINE);
-
-    instr_vec.push(Instr::ITag(format!("{}_print_end", type_name)));
-    instr_vec.extend(FUNCTION_EPILOGUE);
-}
-
-fn compile_class_vtable(
-    class: &Class,
-    instr_vec: &mut Vec<Instr>,
-) {
-    let mut vtable_indices = vec![
-        Instr::IDq("NULL".to_string());
-        class.vtable_indices.len()
-    ];
-
-    for (method_name, (vtable_idx, method_owner_class)) in class.vtable_indices.iter() {
-        println!("VTable index for method {} in class {}: {}", method_name, method_owner_class, *vtable_idx);
-        vtable_indices[*vtable_idx] = Instr::IDq(format_vtable_label(method_name, method_owner_class));
-=======
 
     instr_vec.extend(PRINT_CLOSED_PARENS);
     instr_vec.extend(PRINT_NEWLINE);
@@ -1918,7 +1605,6 @@
         );
         vtable_indices[*vtable_idx] =
             Instr::IDq(format_vtable_label(method_name, method_owner_class).into());
->>>>>>> 956c5176
     }
 
     instr_vec.extend(vtable_indices);
@@ -1930,14 +1616,6 @@
     let asm_section_extern = "extern snek_print
 extern snek_error
 extern malloc
-<<<<<<< HEAD
-extern free".to_string();
-
-    let mut asm_section_data = "
-section .data
-".to_string();
-
-=======
 extern free"
         .to_string();
 
@@ -1946,7 +1624,6 @@
 "
     .to_string();
 
->>>>>>> 956c5176
     let mut asm_section_text: String = "
 section .text
 global our_code_starts_here
@@ -1978,12 +1655,8 @@
   rc_incr_end:
   leave
   ret
-<<<<<<< HEAD
-".to_string();
-=======
 "
     .to_string();
->>>>>>> 956c5176
 
     let mut ctx: CompileCtx = CompileCtx {
         scope: VariableScope::new(),
@@ -2007,11 +1680,7 @@
 
     for signature in heap_allocated_signatures {
         let name = signature.name();
-<<<<<<< HEAD
-        
-=======
-
->>>>>>> 956c5176
+
         // Add the stringified name to the data section
         let asm_stringified_name = format!(
             "{}{}\n",
@@ -2019,13 +1688,8 @@
             format!("{} db \"{name}\", 0", format_stringified_heap_name(name))
         );
 
-<<<<<<< HEAD
-        asm_section_data += &asm_stringified_name;
-        
-=======
         asm_section_data.push_str(&asm_stringified_name);
 
->>>>>>> 956c5176
         // Compile the print function for the record/object
         instr_vec.clear();
         compile_heap_print_function(signature, &mut instr_vec);
@@ -2044,7 +1708,7 @@
         instr_vec.clear();
         compile_heap_rc_decr_function_to_instrs(signature, &mut instr_vec);
 
-        let asm_rc_decr_func_string = format!(
+        let asm_func_string = format!(
             "
 {name}_record_rc_decr:
 {}
@@ -2052,11 +1716,7 @@
             compile_instrs_to_str(&instr_vec)
         );
 
-<<<<<<< HEAD
-        asm_section_text.push_str(&asm_rc_decr_func_string);
-=======
         asm_section_text.push_str(&asm_func_string);
->>>>>>> 956c5176
     }
 
     // Generate assembly for each function body
@@ -2100,7 +1760,7 @@
         instr_vec.clear();
         compile_class_vtable(class, &mut instr_vec);
 
-        let asm_vtable_string = format!(
+        let asm_func_string = format!(
             "
 {class_name}_VTable:
 {}
@@ -2108,19 +1768,11 @@
             compile_instrs_to_str(&instr_vec)
         );
 
-<<<<<<< HEAD
-        asm_section_data.push_str(&asm_vtable_string);
-=======
         asm_section_text.push_str(&asm_func_string);
->>>>>>> 956c5176
     }
 
     // Generate assembly for the main expression
     instr_vec.clear();
-<<<<<<< HEAD
-    let _ = compile_main_expr_to_instrs(&program.main_expr, &mut instr_vec, &mut ctx, program);
-    let asm_func_string = format!(
-=======
     let eval_return_type =
         compile_main_expr_to_instrs(&program.main_expr, &mut instr_vec, &mut ctx, program);
     if !matches!(eval_return_type, ExprType::Number | ExprType::Boolean) {
@@ -2131,7 +1783,6 @@
     }
 
     let asm_main_string = format!(
->>>>>>> 956c5176
         "
 {MAIN_FN_TAG}:
 {}
@@ -2139,17 +1790,11 @@
         compile_instrs_to_str(&instr_vec)
     );
 
-<<<<<<< HEAD
-    asm_section_text.push_str(&asm_func_string);
-
-    let asm_string = format!("{}\n{}\n{}", asm_section_extern, asm_section_data, asm_section_text);
-=======
     asm_section_text.push_str(&asm_main_string);
 
     let asm_string = format!(
         "{}\n{}\n{}",
         asm_section_extern, asm_section_data, asm_section_text
     );
->>>>>>> 956c5176
     asm_string
 }