--- conflicted
+++ resolved
@@ -138,11 +138,6 @@
         Expr::RecordInitializer(_, fields) => fields
             .iter()
             .fold(SIZE_OF_DWORD, |acc, e| acc + stack_space_needed(e)),
-<<<<<<< HEAD
-        Expr::SetField(_, _, expr) => stack_space_needed(expr) + 1 * SIZE_OF_DWORD,
-        Expr::ObjectInitializer(_, vec) => todo!(),
-        Expr::CallMethod(expr, _, vec) => todo!(),
-=======
         Expr::RecordSetField(_, _, expr) => stack_space_needed(expr) + 1 * SIZE_OF_DWORD,
         Expr::ObjectInitializer(_, fields) => fields
             .iter()
@@ -156,7 +151,6 @@
 
             args_space + obj_space
         },
->>>>>>> 91e5178c
     }
 }
 
