--- conflicted
+++ resolved
@@ -2,10 +2,6 @@
 
 use im::{HashMap, HashSet};
 use regex::Regex;
-
-use strum::EnumCount;
-use std::borrow::Cow;
-use strum_macros::EnumCount;
 
 pub const MAIN_FN_TAG: &str = "our_code_starts_here";
 
@@ -25,15 +21,6 @@
     Instr::ICall(Cow::Borrowed("snek_print")),
 ];
 
-<<<<<<< HEAD
-pub const PRINT_OPEN_PARENS: [Instr; 3] = [
-    Instr::IMov(Val::Reg(Reg::RDI), Val::Imm(0)),
-    Instr::IMov(Val::Reg(Reg::RSI), Val::Imm(1)),
-    Instr::ICall(Cow::Borrowed("snek_print")),
-];
-
-=======
->>>>>>> 956c5176
 pub const PRINT_CLOSED_PARENS: [Instr; 3] = [
     Instr::IMov(Val::Reg(Reg::RDI), Val::Imm(1)),
     Instr::IMov(Val::Reg(Reg::RSI), Val::Imm(1)),
@@ -45,11 +32,7 @@
     Instr::ICall(Cow::Borrowed("snek_print"))
 ];
 
-<<<<<<< HEAD
-pub const RESERVED_KEYWORDS: [&str; 19] = [
-=======
 pub const RESERVED_KEYWORDS: [&str; 20] = [
->>>>>>> 956c5176
     "let",
     "set!",
     "if",
@@ -113,13 +96,7 @@
     ICMovGreater(Val, Val),
     ICMovGreaterEqual(Val, Val),
     ICall(Cow<'a, str>),
-<<<<<<< HEAD
-    IJumpOverflow(String),
-    IPush(Val),
-    IPop(Val),
-=======
     IJumpOverflow(Cow<'a, str>),
->>>>>>> 956c5176
     IRet,
     IComment(Cow<'a, str>),
     IEnter(i32),
@@ -167,7 +144,7 @@
 }
 
 #[repr(i32)] // Specify the representation
-#[derive(EnumCount, Debug, PartialEq, Eq, Clone, Hash)]
+#[derive(Debug, PartialEq, Eq, Clone, Hash)]
 pub enum ExprType {
     Number = 0,
     Boolean = 1,
